# Change Log

<<<<<<< HEAD
## 2.2.0a4 05/04/2019

* Use the full version number for path to config files. Ref https://github.com/GNS3/gns3-gui/issues/2756
* Support for docker images that set the USER directive. Changes the docker user to root for the init script to configure the network, then drops to the configured user (or root if one is not defined) for continuing booting the image.
* Fix packet filter not working for Ethernet switch and Ethernet hub. Fixes https://github.com/GNS3/gns3-gui/issues/2754
* Fix remote packet capture for Dynamips.
* Fix remote packet capture and make sure packet capture is stopped when deleting an NIO. Fixes https://github.com/GNS3/gns3-gui/issues/2753
* Store config files in version specific location
* Update pytest from 4.3.1 to 4.4.0
* Fix opening previously saved 2.1 project grid overlapping. Fixes #2734
* Fix empty theme name in symbol selection dialog. Fixes https://github.com/GNS3/gns3-gui/issues/2751
* Bundle v2019.1.0-alpha.3 web-ui

## 2.2.0a3 25/03/2019

* Fix traceback when starting packet capture on builtin nodes. Fixes https://github.com/GNS3/gns3-gui/issues/2743
* Load v2019.1.0-alpha.2 of WebUI
* Fetch tags for update-bundled-web-ui.sh
* Fix mimetype for javascript, #1559
* Serve WebUI via get_resource for freezed app
* Deactivate the embedded shell for Ethernet switch. Ref #1424 #1556
* Fix VBoxManage fails if VM has specific special characters in name. Fixes #2739
* Fix IOU symlink issue on remote servers.
* Fix vcpus configuration for GNS3 VM on VMware. Ref #2738.
* Fix issue when images are not uploaded from appliance wizard. Ref https://github.com/GNS3/gns3-gui/issues/2738
* Save the GNS3 VM settings even if the GNS3 VM cannot be stopped.
* Fix exception when emitting event from controller. Ref https://github.com/GNS3/gns3-gui/issues/2737

## 2.2.0a2 14/03/2019

* Web-UI v2019.1.0-alpha.1
* Update docs for update-bundled-web-ui.sh
* Fix issue when loading and quickly closing a project and opening it again. Fixes #1501.
* Disable unreliable nested virtualization check.
* Fix issue not checking build number on Windows.
* Change Hyper-V requirement checks.
* Early support for symbol themes.
* Re-order handlers in order to prevent CORS
* Download custom appliance symbols from GitHub Fix symbol cache issue. Ref https://github.com/GNS3/gns3-gui/issues/2671 Fix temporary directory for symbols was not deleted Fix temporary appliance file was not deleted
* Option to export snapshots.
* Support tags versioned WebUI when bundling
* Support selecting a compression type when exporting a project.
* Change how VPCS executable is searched.
* Use aiofiles where relevant.
* Update paths for binaries moved to the MacOS directory in GNS3.app
* Locked state should not be used when duplicating a node.
* Handle locking/unlocking items independently from the layer position.
* Use aiozipstream for snapshots. Fix tests.
* Project duplication support.

## 2.2.0a1 29/01/2019

* Restore reload support for nodes.
* Tune how to get the size of SVG images. Ref https://github.com/GNS3/gns3-gui/issues/2674. * Default for missing height/width is "100%" as defined in the SVG specification * Better error message, if viewBox attribute is missing * Removal of "%" in percent more fault tolerant by using rstrip("%")
* Fix DeprecationWarning: invalid escape sequence. Fixes https://github.com/GNS3/gns3-gui/issues/2670
* Fix issue with coroutine not awaited. Fixes #1499
* Remove "deprecated" node for VirtualBox based GNS3 VM support. Ref #1377
* Fix wrong controller method call.
* Move appliance and template management code in their own classes.
* Try to delete saved VM state only if a snapshot has been saved.
* Set socket options SO_KEEPALIVE and TCP_NODELAY for embedded Telnet server. Ref #1335
* Fix issue with notification queue that prevented to properly close projects. Fix #1493
* Fix issue with "usage" variable for Dynamips VMs. Fixes #1495
* New node information dialog to display general, usage and command line information. Ref https://github.com/GNS3/gns3-gui/issues/2662 https://github.com/GNS3/gns3-gui/issues/2656
* Support "usage" field for Dynamips, IOU, VirtualBox and VMware. Fixes https://github.com/GNS3/gns3-gui/issues/2657
* Automatically create a symbolic link to the IOU image in the IOU working directory. Fixes #1484
* Merge remote-tracking branch 'origin/2.1' into 2.1
* Fix link pause/filters only work for the first interface of Docker containers. Fixes #1482
* Fix ConnectionResetError issues and switch to aiohttp version 3.4.4. Fixes #1474.
* Fix server authentication.
* Fix issue when there is no gns3_controller.conf. Fixes https://github.com/GNS3/gns3-gui/issues/2644
* Fix non responsive console for Docker VMs. Fixes https://github.com/GNS3/gns3-gui/issues/2645
* Back to classic symbol theme. Ref https://github.com/GNS3/gns3-gui/issues/2644
* docker_vm: fix x11vnc not starting
* Use "template" to name what we use to create new nodes.
* Use project instead of topology where appropriate.
* Make sure nothing is named "compute server".
* Allow usage property in Docker appliance.
* Use "node" instead of "appliance" for grid support.
* Telnet console resize support for Docker VM.
* Allow appliances to be loaded from file without the appliance id.
* Update schema to allow for drawing grid size to be part of project.
* Avoid _fix_permissions() to be called twice when stopping Docker VM. Ref #1428
* Fix _fix_permissions() garbles permissions in Docker VM. Ref #1428
* Fix "None is not of type 'integer'" when opening project containing a Qemu VM. Fixes #2610.
* Remove useless warning.
* Normalize symbol ID on Windows.
* Use POSIX path for symbol ID.
* Early support for symbol themes.
* Fix broken examples in API documentation.
* Add more information about appliances to the API documentation.
* Use Python3.6 to build the API documentation.
* Add missing files for API documentation.
* Restore previously removed test.
* Update API documentation for appliance endpoints. Ref https://github.com/GNS3/gns3-gui/issues/2630
* Require privileged access for uBridge when using VMware VMs and Docker containers. Fixes #1461.
* Only require privileged access for uBridge when connecting a cloud to an Ethernet/TAP interface. Fixes #1461.
* Allow virtual machines to use files in project directory as disk images.
* Support to duplicate an appliance.
* Fix mac address schema validation for Qemu VM appliance. Fixes https://github.com/GNS3/gns3-gui/issues/2629
* Support "L1 keepalives" in IOU appliance schema.
* Remove problematic test when run on Travis.
* Change test that randomly fails on Travis.
* Fix small bugs when using the new appliance management API.
* Fix bug with custom adapters and categories for Docker VM. Fixes https://github.com/GNS3/gns3-gui/issues/2613
* Handle custom adapters in schemas.
* Reorganize how appliance creation is validated against JSON schemas. This allows for clearer error messages when validation fails.
* Use schema to set appliance default values and better schema validation error messages.
* Schema validation for appliance API. Ref #1427.
* Remove generic controller settings API endpoint.
* Working dedicated appliance management API. Ref https://github.com/GNS3/gns3-server/issues/1427
* Support Xtigervnc restart.
* Only require Xtigervnc or Xvfb+x11vnc for Docker with vnc console. Ref #1438
* Support tigervnc in Docker VM. Ref #1438
* Base for dedicated appliance management API. Ref https://github.com/GNS3/gns3-server/issues/1427
* Reorder routes in order to get working CORS
* Fix CORS response on node deletion, Fixes: #1446
* Disable CORS cache, Fixes: #1445
* Refactor how clients access PCAP capture files. Fixes https://github.com/GNS3/gns3-gui/issues/2438.
* Remove static dir configuration
* FIX PUT CORS for nodes, Fixes: #1434
* Fix installation with Python 3.7. Fixes #1414. Fix deprecated use of aiohttp.Timeout. Fixes #1296. Use "async with" with aiohttp.ClientSession(). Make sure websocket connections are properly closed, see https://docs.aiohttp.org/en/stable/web_advanced.html#graceful-shutdown Finish to drop Python 3.4.
* Drop Python 3.4 and switch to async / await syntax for asyncio. Fixes #1425
* Added "/sbin" to init script PATH variable so that its possible to use more sophosticated dhcp clients (compared to the udhcpc that is provided by busybox) by installing them into the docker image in the normal way.
* Notify users if x11vnc process has crashed. Fix #1401.
* Return compute port information via API. Ref #1420.
* Fix platform.linux_distribution() is deprecated. Fixes https://github.com/GNS3/gns3-gui/issues/2578
* Update minimum VIX version requirements for VMware. Ref #1415.
* Disable static directory. Ref https://github.com/GNS3/gns3-gui/issues/2558.
* Include HTTP error code when reporting an error while download appliance templates from GitHub repository.
* Optimize appliance templates update from GitHub repository by only downloading when the repository has been updated. Ref https://github.com/GNS3/gns3-gui/issues/2490
* Fix appliance template tests.
* Update appliance templates from online registry. Ref #2490.
* Add missing doc pages.
* Update docs for controller_notifications and project_notifications.
* The server has now 2 notification streams * A new one for controller related events (compute, appliance templates etc.) * The existing one for project related events (links, nodes etc.)
* Allow custom symbols to be sub-directories.
* Add affinity symbols. Ref https://github.com/GNS3/gns3-gui/issues/2488
* ACPI shutdown for GNS3 VM running on Hyper-V. Ref https://github.com/GNS3/gns3-gui/issues/763
* Hyper-V support for GNS3 VM. Fixes https://github.com/GNS3/gns3-gui/issues/763
* Get IP address from guest Hyper-V VM. Ref https://github.com/GNS3/gns3-gui/issues/763
* Early Hyper-V support to run the GNS3 VM. Ref https://github.com/GNS3/gns3-gui/issues/763.
* Add appliance UUID added to the node data. Fixes #1334.
* Clean GNS3 close if one remote server is down. Fixes #1357.
* Mark VirtualBox support for running the GNS3 VM as deprecated. Ref #1377.
* Change default z value for nodes to 1
* Re-enable static directory
* Disable static/ dir, Ref: #2532
* Fix tests on Windows
* Use mocked dir for web-ui redirection test
* Use mocked dir of web-ui for tests
* Gitkeep for web-ui directory
* Serve WebUI handlers and update-bundled-web-ui script, Ref: #1362
* Support /static/ files serving, Ref: #1362
* Console support for clouds (to connect to external devices or services).
* Fix switching console type from telnet to VNC throws error. Fixes #2489.
* Fix saved VM state was not deleted correctly.
* Fix problem with VM saved stated.
* Returns the ports' adapter types and mac addresses when available.
* Support for console auto start.
* Possibility to customize port names and adapter types for Qemu, VirtualBox, VMware and Docker. Fixes #2361. MAC addresses can customized for Qemu as well.
* Allow to have projects with the same name in different locations.
* Save state feature for VirtualBox and VMware. New "On close" setting to select the action to execute when closing/stopping a Qemu/VirtualBox/VMware VM.
* Support for suspend to disk / resume (Qemu).
* Fix bug with 'none' console type for Ethernet switch. Fix some tests related to traceng.
* Allow to resize a Qemu VM disk (extend only).
* Allow to select the default NAT interface in preferences for local server.
* Spice with agent support for Qemu VMs.
* Check if the HAXM service is running when starting a Qemu VM with hardware acceleration. Ref #1242.
* Support for console type "none".
* Support for none console type (Qemu & Docker only)
* Fix bug and add optimizations when connecting and sending commands to QEMU monitor after starting a VM. Fixes #2336.
* Check if HAXM support is installed on macOS. Ref #1242.
* Fix some issues with hardware acceleration support for Qemu.
* Support Qemu with HAXM acceleration. Ref #1242.
* Fix packet filters for Dynamips.
* Fix link filters/suspend tests.
* Improve suspend a link for Qemu and VirtualBox VMs. A suspended link will be unplugged allowing the VMs to be notified of the change.
* Qemu VM support to detect when a link is plugged/unplugged.
* Allow to configure the interface to be used by the NAT node. Fixes #1175.
* Restrict the list of available Ethernet/TAP adapters. Fixes #352.
* Basic project stats.
* Filter snapshots directory during the snapshot, Fixes: #1297
* Calculate MD5 on thread and before json response, Ref. gui#2239
* Cancellable md5sum calculation on thread, Ref. gui#2239
* Compute md5sum on thread and don't block main server, Ref. gui#2239
* Replace asyncio.async with ensure_future because of deprecation, Fixes: #1269
* Implement #1153 into 2.2 branch.
* Pin prompt-toolkit to latest version 1.0.15
=======
## 2.1.15 21/03/2019

* Fix IOU symlink issue on remote servers.
* Fix vcpus configuration for GNS3 VM on VMware. Ref #2738.
>>>>>>> cc1980ac

## 2.1.14 27/02/2019

* Fix issue when setting cpuid.corespersocket for the GNS3 VM. Fixes https://github.com/GNS3/gns3-gui/issues/2723
* Bump ACPI Shutdown Timeout to 120 seconds. Ref #1536

## 2.1.13 26/02/2019

* Force jsonschema dependency to 2.6.0
* Less aggressive connections to uBridge. Ref #1289
* Fix topology images (Pictures) disappearing from projects. Fixes #1514.
* Reset MAC addresses when duplicating a project. Fixes #1522
* Fix API call to create a node from an appliance doesn't return the new node data. Fixes #1527
* Detect invalid environment variable and send a warning when creating a Docker node. Ref #2683
* Do not export/import symlinks for projects. Fixes #2699
* Fix symlink not being created for duplicated IOU devices. Fixes https://github.com/GNS3/gns3-gui/issues/2699
* Configure coresPerSocket value in VMX file for the GNS3 VM. Fixes https://github.com/GNS3/gns3-gui/issues/2688
* Count logical CPUs to detect if the number of vCPUs is too high when configuring the GNS3 VM. Fixes #2688.
* Add explicit error when trying to pull a Docker image from Docker Hub without Internet access. Fixes #1506.
* Fixes double display output in GRUB in QEMU v3.1. Fixes #1516.

## 2.1.12 23/01/2019

* Tune how to get the size of SVG images. Ref https://github.com/GNS3/gns3-gui/issues/2674.
* Automatically create a symbolic link to the IOU image in the IOU working directory. Fixes #1484
* Fix link pause/filters only work for the first interface of Docker containers. Fixes #1482
* Telnet console resize support for Docker VM.
* Fix _fix_permissions() garbles permissions in Docker VM. Ref #1428
* Fix "None is not of type 'integer'" when opening project containing a Qemu VM. Fixes #2610.
* Only require Xtigervnc or Xvfb+x11vnc for Docker with vnc console. Ref #1438
* Support tigervnc in Docker VM. Ref #1438
* Update minimum VIX version requirements for VMware. Ref #1415.

## 2.1.11 28/09/2018

* Catch some exceptions.

## 2.1.10 15/09/2018

* Include locale information and GNS3 VM version in crash reports.
* Fix small errors like unhandled exceptions etc.
* Import encodings.idna to avoid LookupError when standard library is in a zip file.
* Catch exceptions in various locations to fix small issues reported by Sentry.
* Check if serial pipe can be opened for VMware and VirtualBox VMs.
* Improve the invalid port format detection. Fixes https://github.com/GNS3/gns3-gui/issues/2580
* Update aiohttp verion requirement in order to support Python 3.7. Fixes https://github.com/GNS3/gns3-gui/issues/2566
* Update setup.py and fix minor issues.
* Catch asyncio.CancelledError when shutting down the server.
* Report GNS3 VM errors to the GUI server summary. Ref #1359.
* Replace vboxnet0 (if it does not exist) by the first available vboxnet interface on Windows. Fixes https://github.com/GNS3/gns3-vm/issues/102
* Check if the VirtualBox host-only network exists when starting a GNS3 VM running on VirtualBox. Ref https://github.com/GNS3/gns3-vm/issues/102
* Change file timestamps if necessary because ZIP does not support timestamps before 1980. Fixes #1360.
* Add missing coroutine decorator Ref https://github.com/GNS3/gns3-gui/issues/2566
* Refactor asyncio locking system for Python 3.7 support. Ref https://github.com/GNS3/gns3-gui/issues/2566 Ref https://github.com/GNS3/gns3-gui/issues/2568
* Use asyncio.ensure_future() instead of asyncio.async() with conservative approach to support Python < 3.4.4. Fixes https://github.com/GNS3/gns3-gui/issues/2566
* Forbid controller and computes to be different versions. Report last compute error to clients and display in the server summary.
* Fix exception with short names for Dynamips interfaces. Fixes #1386.
* Add missing Qemu boot priority values. Fixes https://github.com/GNS3/gns3-server/issues/1385

## 2.1.9 13/08/2018

* Fix some more problems with interface short names. Fixes https://github.com/GNS3/gns3-gui/issues/2562
* Fix incorrect short port names in topology summary. Fixes https://github.com/GNS3/gns3-gui/issues/2562
* Set lower process priority when computing idle-pc value on Windows. Ref #2522.
* Catch exception: ZIP does not support timestamps before 1980. Ref #1360.
* Sync appliances

## 2.1.8 14/06/2018

* 'caplog.text()' syntax is deprecated, use 'caplog.text' property instead.
* Remove problematic pytest-capturelog dev dependency.
* Fix API status code for start/stop/suspend/reload a node. Fixes #1353. Fix issues with test. Update documentation.
* Don't send variables to computes where are empty, Ref: #1340

## 2.1.7 12/06/2018

* Don't release NIO UDP ports when updating docker container.
* Timeout for stream file.
* Fix switching console type from telnet to VNC throws error.
* Fix timeout error with "save as" for large projects.
* Update API documentation
* Add API endpoint to return all links attached to a node.
* Fix issue with some SVG symbols that could not be used in GNS3. This was due to the height and width values being percentages.
* Show correct free disk space value.
* Force prompt-toolkit to version 1.0.15
* Remove unwanted trailing characters and other white spaces when reading .md5sum files.
* Change order to find vnetlib on Windows (PATH -> Registry -> Default directories).

## 2.1.6 22/05/2018

* Locks down async-timeout<3.0.0 for P3.4 support; Fixes: #1331
* Create/update project on compute when variables changes
* Support for nested global variables
* Don't clean logo images when applied to the project
* Support of supplier and variables in topology
* Project global variables
* Add command information when uBridge has an error. Ref #1289
* Handle asyncio timeouts. Ref #1307.
* Fix bug with export project. Ref #1187 #1307.
* Offload slow file operations to threads for snapshots and project "save as". Ref #1187 #1307.
*  support based on init.sh, Ref: #2482
* Fix exception from send_signal() on Windows.
* Add support of ExtraHosts for Docker, Ref. gns3-gui#2482

## 2.1.5 18/04/2018

* Set the first byte to 0C when generating a random MAC address for a Qemu VM. Ref #1267.
* Update appliance files.
* Do not use VMnet0 when allocating VMnet adapters.
* Use SO_REUSEADDR before calling bind() where missing. Fixes #1289.
* Do not fail a Dynamips project conversion if a file being used.
* Catch exceptions when using AsyncioTelnetServer. Fixes #1321.
* Grid size support for projects.
* Remove 'include INSTALL' from MANIFEST.
* Fix issue with start all.
* Check for valid IP address and prevent to run on non-Windows platforms.
* Enable UDP tunnel option and use ICMP probing by default.
* Use the configured IP address to trace.
* Have TraceNG start without needing cmd.exe

## 2.1.4 12/03/2018

* Add Juniper JunOS space appliance.
* Sync checkpoint gaia appliance template.
* Sync appliance templates.
* Make sure we use an IPv4 address in the remote install script.
* Delete old pcap file when starting a new packet capture.
* Fix bug preventing to export portable projects with IOU images.
* Ignore invalid BPF filters. Ref #1290.
* Different approach to handle no data returned by uBridge hypervisors. Fixes #1289.
* Do not raise exception if Dynamips or uBridge hypervisor don't return data and are still running. Fixes #1289
* Fix Dynamips private config not loaded into nvram when starting a router. Fixes #1313.
* Make sure we don't try to read when opening a file in binary more. Fixes #1301.
* Compatybility with controller, default_symbol and hover_symbol, Fixes: #2444
* Filter snapshots directory during the snapshot, Fixes: #1297
* Handle docker env with last empty line, Fixes: #2420
* Require uBridge version 0.9.14 on Linux
* Pywin32 instead of pypiwin32, Ref. #1276
* Fix missing 'locales' package in base image
* Implement a minimum interval between psutil calls. Fixes #2262
* Fix error when appliance template is broken (missing fields). Fixes #1287.
* Fix "Change of linked base VM doesn't work with templates migrated from 2.0"
* Fix "Unable to override non-custom VMware adapter".
* Let a project be opened when a port cannot be found (can happens if a project is corrupted).
* Add an error message when Docker container is not ready to be started. Ref #1281.
* Update documentation.
* Sync appliance files.
* Fix issue when running multiple project containing IOU nodes on the same server. Ref #1239.
* Set first byte to 52 when generating a random MAC address for a Qemu VM. Ref #1267.
* Update link state and save project when a link is suspended or filters are added/removed (without node properties set).
* More generic dependency for pypiwin32, Ref. #1276

## 2.1.3 19/01/2018

* Update appliance files.
* Suspend for Docker nodes.
* Unlock yarl version and multidict
* Fix same MAC address for duplicated Qemu nodes.
* Fix same base MAC for duplicated IOS routers. Fixes #1264.
* Fix "Creating multiple IOU nodes at once assigns the same application id". Fixes #1239.
* Fix "Transport selection via DSN is deprecated" message. Sync is configured with HTTPTransport.
* Refresh CPU/RAM info every 1 second. Ref #2262.
* Rename ethernet switch arp command to mac
* Fix error while getting appliance list. Fixes #1258.
* Fix UnboundLocalError: local variable 'node' referenced before assignment. Fixes #1256.
* Default symbol must be computer.svg
* Compatibility for old node templates (those with default_symbol and hover_symbol properties).
* Fix problem when searching for VBoxManage. Fixes #1261.
* Improve the search for VBoxManage.
* Fixing race condition when starting the GNS3 VM.
* Default VPCS name format is now PC-{0}.

## 2.1.2 08/01/2018

* Do not show log message if configuration file doesn't exist. Fixes #1206.
* Update API documentation
* Update API documentation. Fixes #1253.
* GNS3-API: implement GET for specific drawing and link Fixes #1249

## 2.1.1 22/12/2017

* Protect variable replacement for Qemu options. Escape double quotes.
* Add proper exception when cannot find tunnel on QEMU, Fixes: #1241
* Increase timeout for creation of image, Ref. #2239
* Protect variable replacement for Qemu options.
* Do not overwrites persistent Docker volumes. Fixes #2358.
* Allow users to see an error when the server cannot stream a PCAP file.
* Fix issue with Qemu + SPICE when IPv4 is not enabled.
* Warn users if the GNS3 VM and local server are not in the same subnet. Fixes #1231.
* Add missing appliance files.
* Update appliance files.
* Fix auto idle-pc from preferences.
* Keep consistance of aiohttp.web.HTTPForbidden() execution
* Make sure connected links are removed when a node is deleted.
* Validate idle-pc values for auto idle-pc feature.
* Fix error when updating packet filter on stopped Docker link. Fixes #1229.
* Remotely close telnet console. Ref #2330
* EthernetSwitch closing connections, Ref: gui/#2330
* Export files from remote server, Fixes: gui/#2271
* New option: require KVM. If false, Qemu VMs will not be prevented to run without KVM.
* Implement variable replacement for Qemu VM options.
* Avoid duplicate "-nographic" option.
* Show qemu-img stdout in case of an error.
* Use the correct NVRAM amount when pushing private config to IOU.
* Check and fix corrupt Qemu disk images. Fixes #2301.
* Update warning messages when connecting to non custom adapter for VMware VMs.
* Fix "Can't use VirtualBox VM when an interface is managed by VirtualBox". Fixes #2335.
* Add low disk space warning when creating a new project.

## 2.1.0 09/11/2017

* Fix typo in vcpus on VirtualBoxVM, fixes: #1213

## 2.1.0rc4 07/11/2017

* Fix GNS3VM vCPUs control on VMware, fixes: #2324
* Fix typo in sample gns3_server.conf. Fixes #1210.
* Warning for getting endpoint of compute
* Enable debug mode on async loop only in dev/debug mode
* Add warning when using IOU with a hostname length above 15 characters.
* Improve VMware VMs discovery process. Ref #1201.
* Improve error message when IOU VM process is unexpectedly stopped.
* Improved error message when the number of network adapters is above the maximum for VirtualBox VMs. Better support for potential future chipsets in addition of PIIX3 and ICH9.
* Added localhost and gns3.github.io CORS

## 2.1.0rc3 19/10/2017

* Set vhv.enable before run for VMWare 14. Fixes #1184
* Tweak how VMware VMs are found with fallback to search in the default location for VMs.
* QEMU: fix logging of base mac address when creating a new node
* Sync appliance files.
* Fix creation of an VMware VM failed with invalid JSON. Fixes #2282.
* Endpoint for obtaining direct action on compute
* Fix IOU detection of layer 1 keepalive support. Fixes #1183.
* Fixes path normalization during file upload on nodes (Fixes: #2276)

## 2.1.0rc2 04/10/2017

* Don't create directory structure during json dump. Fixes #2270
* Add more information when qemu-img fails.
* Fix issue with multidict when upgrading GNS3 VM to use dev channel.
* Restore file permissions fails for volumes with soft links. Fixes #1180.
* Use RAW sockets by default on Linux.
* Add missing https console keyword in JSON schema. Fixes #1179.
* Allow projects to be opened even when a node port is already used.

## 2.1.0rc1 13/09/2017

* Fix NAT node not working on Windows. Fixes #1163.
* Do not prevent a project to be deleted. Fixes #2237.

## 2.1.0b2 05/09/2017

* Round-robin nodes across all available compute resources. Fixes #1165.
* Try to improve error reporting when streaming a PCAP file. Ref #2235.
* Use Npcap DLL on Windows when checking for uBridge version.
* Fixes running switch console inside PyCharm terminal (Ref. #1172)
* Load meta of the project on loading time (Fixes #2225)
* Added checking if NIO exists (Fixes #1160)
* Fixes NAT node not working on Windows (#1163)
* Fixes loading project when link_id is not set (#1159)
* Return platform value on appliances list (Fixes #2211)
* Fixes not known category in Appliances (Fixes #1156)

## 2.1.0b1 04/08/2017

* Sync appliances
* Interface starting with gns3 are not display by default in the cloud
* Catch error when something that is not the GNS3 server answer to virtualbox requests
* Catch KeyError: <aiohttp.connector._TransportPlaceholder
* Add a warning when you try to load and the server is not started with --local
* Sync appliances
* Fix permission on exited container

## 2.1.0a2 31/07/2017

* Handle invalid appliances files
* Sync appliances
* Fix naming of node with a number in the name
* Fix race condition in startup of capture
* Fix bug when exporting debug information with multiple remote servers
* Fix OSError when uploading images
* Fix an error when a symbol is not available on filesystem
* Fix ServerDisconnectedError for stop_all
* This fix the images always included in portable project
* Fix support of docker appliance with a usage
* Duplicate API for ATM, Ethernet Hub and Frame Relay Switch
* History support for console and telnet application
* Fix IOU image upload
* Duplicate IOU
* Support duplicate for Docker
* Duplicate support for qemu

## 2.1.0a1 24/07/2017

* Packet filtering
* Suspend a link
* Duplicate a node
* Move config to central server
* Appliance templates on server

## 2.0.3 13/06/2017

* Fixes #1068 - handle zipfile encoding issues at project duplication
* Fix: #1066 - Catching parsing errors at linked vbox file
* Ignoring virtualenv directory at gitignore
* Escaping VPCS name in regex #1067
* Fix racecondition when listing interface
* Fix Qemu disk creation with unicode characters not supported by local filesystem #1058 (#1063)
* Fix when config file doesn't have computes section (#1062)
* Check aiohttp version

## 2.0.2 30/05/2017

* Set correct permission on ubridge when doing a remote installation
* Remote install script should be totally non interactive
* Duplicate project on remote server use UUID
* Fix import of some old topologies from 1.3
* Fix error in logging of error during starting GNS3 VM
* Fix an error when logging Docker container fail to start
* Use docker version in error message of outdated docker installation
* Support images created by "docker commit". Fixes #1039
* Do not wait auto start to finish in order to complete project opening
* Improve logging for remote server connection lost

## 2.0.1 16/05/2017

* Handle HTTP 504 errors from compute node
* When connecting to a compute node ask for qemu images list
* When importing portable project NAT node is loaded on GNS3 VM
* Fix port numbering for Wic slot 1 & 2
* Fixes issue with connections when loading an ATM switch.
* Fixes ATM mapping.
* Fixes Frame-relay VC mapping.
* Fix export project is looking into the wrong directory
* Fix a race condition in logging when ubridge exit fast
* Fix conversion issue with old topology with C3640
* Fix error when you have a directory in your symbols directory
* Catch VMWare errors when getting status after GNS3 VM start
* Make sure upstart LANG is utf8
* Always install typing module (compat with python 3.4 on ubuntu)
* Fix KeyError: 'filename'
* Catch missing function listxattr on some Linux host.
* Sort image list
* Handle a race condition at project closing
* Fix unicode error when reading ios configuration
* Fix AttributeError: 'NoneType' object has no attribute 'send'
* Fix a conversion issue with some 1.3 topologies
* Fix an error with ethernetswitch when ethertype is null
* Raise an error if we can't create the dynamips configuration directory
* Catch timeout error when loading virtualbox VM
* Handle broken compute at server startup
* Catch error when we can't backup the topology
* Catch error when writting the topology file on read only device
* Catch a race condition in VirtualBox when editing and linking
* Fix a race condition when editing a qemu vm and connecting it
* Docker aux console is a VT100 terminal

## 2.0.0 02/05/2017

* Fix connection to websocket with last docker release
* Lower docker requirements in tests also
* Docker minimum api is 1.25
* Handling server disconnect error when docker daemon die
* Handle some invalid SVG images

## 2.0.0rc4 20/04/2017

* Fix a race condition when handling error at project opening
* Fix an issue with editing network on windows
* Fix windows tests
* Catch timeout error on docker
* typing is already included in Py >= 3.5 (#979)
* Fix import of some old topologies
* Fix AttributeError: 'NoneType' object has no attribute 'returncode'
* Fix ghost vmware vms
* Fix required field in schema not use
* Catch error and log them when we can't write the config
* Fix bridge 'bridge0' already exist when we have trouble with a container
* Catch an error at startup when the remote GNS3 VM is not a real GNS3 VM
* Fixes Qemu sata option. Ref #875.
* Catch GNS3 VM loading error at startup

## 1.5.4 13/04/2017

* Fix VPCS tests for recent version
* Freeze server dependencies to the same version used for 1.5.3
* Fix 1.5: Error message, when stopping IOU router #769
* Drop color logging for remote install, seem to fail in some conditions
* Cleanup the remote install script
* Support for Xenial in remote install

## 2.0.0rc3 31/03/2017

* Support IOU image without .bin at the end
* Allow to change some properties of an already connected ethernet switch
* Ensure we start only one ubridge
* Catch some broken hostname for compute node
* Fix limit of 20 docker containers
* Fix race conditions in creation of Frame Relay Switch
* Fix conversion of project from 1.X with custom symbol for cloud
* Dissallow parallel pull of docker images
* Add a scripts for running current dev version on GNS3 VM
* Fix a crash with missing size in the svg files
* Fix an utf8 error in auth code
* Improve vmrun timeout message
* Support utf-8 characters in user and password for auth
* Handle password configuration change on remote servers
* Fix Bug when delete fake-running VMBox
* Fix Can't connect to compute local on some computers
* Add a modification uuid to settings returned by the server
* Check python version in setup.py only for install
* Fix Session is closed when listing docker images
* Cleanup docker source code
* Use aiohttp session for docker queries
* Escape special characters from SVG text
* Fix some port short name display issues
* Catch server disconnected errors from computes
* Generate a node uuid if the uuid is missing in the .gns3
* Ensure to dump project before exporting it
* Fix return code check for SIGSEGV of IOU images
* Prevent vmname change for VirtualBox linked clone
* Upgrade to aiohttp 1.3.5 to solve issue with big file
* Handle some invalid svg
* Try to fix some 1.3 topology with corrupted data
* Fix ComputeError: Can't connect to Main server
* Catch error when the server as trouble to access to itself
* Catch a timeout error in docker
* Lock yarl version because 0.10 is not compatible with aiohttp 1.3
* Raise error if image are not avaible on main server during export
* Fix a race condition when killing ubridge
* If your settings from 1.X are broken with skip them at import
* Catch a permission error on symbols
* Catch unicode error when you try to duplicate a project with invalid characters
* Catch error when you try to put an invalid server url
* Fix an error when handling ubridge errors
* Fix crash when handling an error in project creation

## 2.0.0rc2 10/03/2017

* Drop color logging for remote install, seem to fail in some conditions
* Cleanup the remote install script
* Support for Xenial in remote install
* Fix GNS3VM settings are lost at startup
* When we receive settings from the client save them on disk

## 2.0.0 RC 1 06/03/2017

* Update the documentation
* Enable show in file manager for cloud
* Improve error log when you have trouble to load a topology
* Fix when qemu exit by itself clean other processes
* Fix an issue with some node name format
* Catch error when we can't save the settings
* Do not prevent the creation of a local server on a machine named gns3vm
* Load local server before anything else
* Remove noise from log when VMware is not installed
* Fix an error with some SVG
* Patch hostname in configuration file even if name is unsync
* If the GNS3 VM as failed to start reset his status
* Update the documentation
* Enable show in file manager for cloud
* Improve error log when you have trouble to load a topology
* Fix when qemu exit by itself clean other processes
* Fix an issue with some node name format
* Catch error when we can't save the settings
* Do not prevent the creation of a local server on a machine named gns3vm
* Load local server before anything else
* Remove noise from log when VMware is not installed
* Fix an error with some SVG
* Patch hostname in configuration file even if name is unsync
* If the GNS3 VM as failed to start reset his status
* Report aiohttp version in crash report
* Catch some invalid node name formatting
* Ensure we dump a .gns3 before exporting it
* Improve ACPI shutdown for virtualbox
* Fix an issue with serial capture for IOU
* Fix restoration of private config when using dynamips
* Avoid a crash when the connection with the server close
* Increase timeout for detecting VirtualBox GNS3 VM
* Fix headless startup of the GNS3 VM
* Do not crash at startup if local server as the same name as remote server
* Yarl 0.9.8 is require by aiohttp 1.3

## 2.0.0 beta 4 16/02/2017

* Lock aiohttp to 1.2.0 because 1.3 create bug with Qt
* Avoid a crash in some conditions when reading the serial console
* Disallow export of project with VirtualBox linked clone
* Fix linked_clone property lost during topology convert
* Catch permission error when restoring a snapshot
* Fix a rare crash when closing a project
* Fix error when you have error on your filesystem during project convertion
* Catch error when we can't access to a unix socket
* If we can't resolve compute name return 0.0.0.0
* Raise an error if you put an invalid key in node name
* Improve a lot project loading speed
* Fix a potential crash
* Fix the server don't start if a remote is unavailable
* Do not crash if you pass {name} in name
* Fix import/export of dynamips configuration
* Simplify conversion process from 1.3 to 2.0
* Prevent corruption of VM in VirtualBox when using linked clone
* Fix creation of qemu img
* Fix rare race condition when stopping ubridge
* Prevent renaming of a running VirtualBox linked VM
* Avoid crash when you broke your system permissions
* Do not crash when you broke permission on your file system during execution
* Fix a crash when you broke permission on your file system
* Fix a rare race condition when exporting debug informations
* Do not try to start the GNS3 VM if the name is none
* Fix version check for VPCS
* Fix pcap for PPP link with IOU
* Correct link are not connected to the correct ethernet switch port after conversion
* Fix an error if you don't have permissions on your symbols directory
* Fix an error when converting some topologies from 1.3

## 2.0.0 beta 3 19/01/2017

* Force the dependency on typing because otherwise it's broke on 3.4
* Fix sometimes you have an exception when closing GNS3
* Fix duplicate node names
* Fix bug with other directory of Qemu images
* Do not raise an error if no VM is selected for remote GNS3 VM
* Fix UnboundLocalError: local variable 'vmname' referenced before assignment
* Fix some race condition in project deletion
* If qemu status change internally we mirror it
* Fix hostname of VPCS is not changed
* Fix capture stop with Wireshark
* Drop a useless debug information
* Fix sometimes VirtualBox VM are not loading
* Drop NAT port from cloud from old topologies
* Fix Port labels for docker VMs incorrect
* Fix If cloud interface is down the project doesn't open
* Catch Timeout error from VirtualBox GNS3 VM
* Fix export of IOU configuration
* Fix a crash with VirtualBox in some conditions
* Sata disk interface support for Qemu VMs. (#862)
* Fix random error in the dynamips test suite after previous commit
* Support conversion to dynamips new directory layout on remote
* Catch error when a file is deleted during the compression of project
* Fix a crash with some docker images
* Fix Wrong slot numbering on IOS router
* Fix VPCS configuration is overwritten on project load
* Fix wrong short label for ethernet switch, hub & VPCS
* Fix binding console host for VMware and VirtualBox
* Fix resume of dynamips routers
* Fix sporadically systemd is unable to start gns3-server
* Fix RuntimeError: File size has increased during compressing
* Do not dump local compute configuration when saving topology
* Change directory layout for dynamips.
* Ensure we can't connect to occupy port
* Fix handling of UTF-8 in large SVG files
* Prevent a crash when you close a dynamips node and create a link at the same time
* Fix short label diplay instead of custom interface labels
* Improve error message about the netmask
* Do not mark VirtualBox adapter as connected when not connected to another node in GNS3.
* Add missing 'DLT_PPP_SERIAL' PCAP link type in schemas.
* Fix crash when converting topology with broken link
* Replace JSONDecodeError by ValueError (Python 3.4 compatibility)
* Catch an error when we can't create the IOU directory

## 1.5.3 12/01/2017

* Fix sporadically systemd is unable to start gns3-server

## 2.0.0 beta 2 20/12/2016

* Fix an error when docker hub failed to anwser
* Fix an issue with Docker and IOU packet capture
* Support aiohttp 1.2 (but not compatible with previous versions)
* Support UDP cloud from 1.5
* Relax permission check on OSX, it seem returning wrong info for setuid
* Fix start all create error if a docker container is already running
* Close project if one one the compute of the project is down
* Fix error when you upload an empty file
* Fix KeyError: 'color' when converting some 1.3 topologies
* Fix move a docker restart it
* Fix export of projects with docker with a / in the image name
* Fix an error on Linux during export
* Fix hot link issues in Docker
* Fix Can't delete link between docker VM after they were in use
* Fix hardware virtualization detection when an ethernet switch is running
* Trust user for host binding of link adress
* Code cleanup for docker interface creation
* Fix a rare crash when writing a file on a remote server
* Fix delete project on remote compute
* Fix trouble with builtin devices when we free ports
* When a dynamips command failed display the full command to the user
* Raise error when we can't found VboxManage at GNS3 VM startup
* Catch auth errors when adding a compute
* Do not block server startup if one project use non implemented conversion
* Fix an error when deleting a compute already deleted
* Catch cancelled error when you Ctrl-C during server initalisation
* Handle OSerror when listing images
* Fix a rare crash when stopping qemu
* Improve docker HTTP console
* Fix configuration lost during save as on remote server
* Add support for bios images
* Fix error when controller config file is corrupted

## 1.5.3 rc1 20/12/2016

* Support aiohttp 1.2 (but not compatible with previous versions)
* Explain that segfault on IOU is a issue with the image
* Fix an issue with finding vmrun and vboxmanage
* Support named remote servers for VPCS
* When checking for a free port check if the host and 0.0.0.0 are available
* smm=off is only for 64bits
* Fix set hostname on remote server
* Fix sending smm option to qemu
* Workaround a bug with KVM, Qemu >= 2.4 and Intel CPU
* Renable sleep at Vbox exit bug seem to be back
* Support large project (> 2GB) during export
* Fix Deleting running telnet docker VM shows error in log
* Fix when closing a container using VNC, root permission are not reset
* Use $PATH also for dynamips and cleanup some $PATH usages
* Fix a lock issue with some virtualbox vm
* Raise proper error when you try to load an empty qcow2 file
* Fix upload form crash
* Search bin from the $PATH for sample configuration file
* Updated systemd unit file and added sample configuration file

## 2.0.0 beta 1 07/12/2016

* Fix crash if at controller loading the remote server is not a GNS3 server
* Update the way we start controller to avoid hiding crash reports
* Fix when you switch console from VNC to telnet it's fail
* AttributeError: 'Project' object has no attribute 'emit'
* Improve autostart logging
* Fix warning when vmware is not installed
* If a VMware command fail retry
* Do not recurse scan for images in standard image directory
* When we restore snapshot on a fail project do not crash
* Catch error when qemuy can't connect to his console
* Catch error when no space left on disk during export
* Improve vmware error message for easier copy paste
* Catch error if you export a project deleted from disk
* Qemu UDP listen on all ips
* Force yarl version >= 0.7.0
* Ask user to refresh is user session if he just installed ubridge

## 2.0.0 alpha 4 24/11/2016

* Do not block traffic originating from an Ethernet interface in the cloud. Ref #771.
* Prevent capture on non running node
* Make the Ethernet side the source in uBridge connection and UDP tunnel the destination. Ref #771.
* IOURC is a text box instead of a file path
* Use vnetlib64.exe when possible
* Multiple improvements around starting the GNS3 VM
* Wait for the end of project loading before making new change
* Avoid crash due to permission error on the .backup file
* For security reason debug informations can only be exported from local server
* Add more debug informations if VM failed to start
* Fix opening a project whith the same non linked VM as current project
* Return default symbol if user asked for a non existing symbol
* Do not log warning at qemu exit on windows if it's normal
* Speed up interfaces listening on Windows
* Fix filtering special interfaces on Windows
* If server answer not found explain this could be due to the usage of 1.X server
* Do not reload a project via /load if the project is already opened
* Fix you can not pass auto close at project creation
* Fix traceback when sending invalid parameters to the server
* Require ubridge 0.9.7 this fix error with IOL bridge creation
* Display path of vnetlib during interface creations
* Catch errors when listing images
* Better handle compute unavailable errors
* Fix NameError: name 'available_ram' is not define
* If we can found a common subnet we return the host binding for link creation
* Do not connect GNS3 to remote server via 169.254.X.X
* Qemu telnet support multiple client connected
* Support multiple client connected to the same VPCS console
* Increase timeout for link creation
* Support for serial console for Virtual BOX and VMware using asyncio
* Fix timeout issues when starting VMware or VBox
* Ask for reboot if VBoxManage is not found
* Fix a crash with VirtualBox linked clone
* Replace iouyap by ubridge to handle IOU connections. Fixes #614.
* Lock VMware by VM instead of globally
* Support bridge in cloud
* Fix support of IOS images outside standard directories
* Raise clean error when node timeout when stopped
* Fix random VirtualBox creation error when using linked clone
* Drop console_type serial, and enable_remote_console for Vbox and VMware
* Do not dump iourc_content to .gns3 file
* Forward server disconnected errors
* Fix a crash when vboxmanage is not found
* Raise error if IOU image is not configured
* Fix crash when getting font
* Fix a crash when default font is missing
* Fix a crash when vmrun is not found

## 2.0.0 alpha 3 28/10/16

* Fix uuid of VirtualBox VM after a save as
* Explain that segfault on IOU is a issue with the image
* Fix crash when you import a corrupted SVG
* Fix Error while creating link: Port 0 is not allocated. when you have an invalid interface
* No timeout for listing images
* Handle 408 HTTP status code (request timeout)
* Move code for exposing VM ip to the VM itself. And display VM starting status
* Fix a crash when we have error during export project
* Improve remote server console host support when binding to 0.0.0.0
* Fix port naming for atm switch
* Fix port naming for FrameRelay switch
* Catch permission errors when listing images
* If we can't found the VMware version we use workstation
* CURL API sample for creating a dynamips router
* Fix crash in idlePC compute
* Add sample api call for creating a qemu node
* Try a different method in order to retrieve IP from VMware
* Fix naming of IOU serial interfaces
* Improve timeout management
* When exporting debug information export GNS3 VM vmx content
* /debug for exporting debug information
* Raise error if using a non linked clone VM twice
* Fix a possible deadlock at exit
* Fix import of some old dynamips topologies
* Fix a crash with some old virtualbox topologies
* Fix conflict issue between the GNS3VM and a remote server
* Fix typo in error message about the GNS3 VM
* Fix an error when importing old topology without color for label
* Use tap adapter instead of veth for docker (allow usage of vlan)
* Avoid crash during tests if VNC server run on host PC

## 2.0.0 alpha 2 20/10/2016
* Return md5sum and filesize in the list of images
* Disable binding to an IPV6
* Support symbol None (from old versions)
* Support named remote servers for VPCS
* Improve vmrun error messages
* If vmware raise an error about invalid host type we retry with player
* Do not trust client for the type of VMware host
* Improve error when default vm directory is not found
* Add a clear warning about /upload deprecated
* /duplicate support non opened projects
* Fix Snapshot restore does not work with IOS routers
* Use last zipstream version
* Strip space from all nodes names
* When checking for a free port check if the host and 0.0.0.0 are available
* If listen on all interface do not return localhost as console
* Fix HTTP console not working for docker containers
* Fix IPV6 server support
* Fix connection issue with IOU when a device as serial link
* Catch an error when docker is not running
* If docker container state failed to return we consider the container stopped
* Fix Error when converting some dynamips topologies from 1.3 => 2.0
* After conversion from 1.X check the topology before save to disk
* Keep forever .gns3 backup before version upgrade
* Update crash report key
* Fix save of topology size
* Missing busybox for docker
* GNS3 server can't be keep as zipped egg
* Check if GNS3 has access to all docker resssources
* Return the platform of a compute
* Handle errors when startup config path is wrong
* smm=off is only for 64bits
* Fix uploads of large images
* Stop raising error if VMware has not enough ram. Not working on some system
* Increase creation timeout for docker container
* Fix a rare crash in vbox
* Fix errors where free port as marked as used after an error
* Fix a bug when selecting a topology and deleting multiple linked device
* Set Qemu uuid for csr1000v
* Prevent connect a node to himself
* Fix BadZipFile: File is not a zip file
* The gns3_controller.conf is located in the same directory of gns3_server.conf
* Make sure the compute has an id
* Fix crash if you manually delete the project directory and use the delete button in interface
* Catch timeout error when closing project
* Fix a crash when importing some old topologies.
* Fix a crash if font information is missing

## 2.0.0 alpha 1 29/09/2016
* Save as you go
* Smart packet capture
* Capture on any link between any node
* Select where to run a VPCS node
* Delete a project from the GUI
* Project options
* The cloud is a real node
* Cloud templates
* New cloud interface
* VPCS / Ethernet Switch / Ethernet Hub templates
* Search OS images in multiple locations
* Periodic extraction of startup configs for Dynamips and IOU
* Custom cloud, Ethernet hub and Ethernet switch templates
* Snap to grid for all objects
* Synchronize the node templates when using multiple GUI
* Link label style
* New place holders in command line for opening consoles
* %i will be replaced by the project UUID
* %c will be replaced by the connection string
* Export a portable project from multiple remote servers
* New save as
* Snapshots with remote servers
* Better start / stop / suspend all nodes
* Edit config
* NAT node
* Support for colorblind users
* Support for non local server
* Support for profiles
* Suspend the GNS3VM when closing GNS3
* Edit the scene size
* New API

## 1.5.2 18/08/2016

* Move utils.vmnet to gns3 namespace
* Fix Exporting portable projects with QEMU includes base images even when selecting no.
* Catch error when md5sum file is corrupted
* requirements.txt : added support for newer aiohttp version
* Improve compaction of .gns3project
* Fix crash when winpcap is not installed

## 1.5.1 07/07/2016

* Increase the number of interface for docker
* Add the method in the bad request answer
* Fix a rare crash in IOU
* Fix a crash when docker is used but not installed
* Backport Docker node hot linking
* Allows hot-linking for Docker containers. Ref #267.

## 1.5.0 27/06/2016

* Fix import of project with no disk
* Allow for (a lot) more docker container ports. Fixes #593.
* Raise an error if you try to use Docker on non Linux host
* Fix a crash in Docker if daemon stop to respond
* Fix a crash if Dynamips router has no initial configuration
* Kill ghosts process at startup (Dynamips, VPCS, Ubridge)

## 1.5.0rc2 15/06/2016

* Fix black screen with Qt app in Docker container
* Detect when command in the container exit
* Docker when the aux console exit and restart it
* Pass by default the environment variable container=docker
* Fix busybox binary location
* Avoid loosing console port for Docker
* Workaround a crash in x11vnc
* Delete volume when dropping the container
* Catch connection reset in ioucon
* Delete vlan.dat for L2IOL during config import. Fixes #1285.
* Copy original ressources from VOLUMES

## 1.5.0rc1 01/06/2016

* Save an restore docker permission
* Export the list of volumes to a env variable accessible in the container
* Fix a crash when docker start command is None
* Ubridge 0.9.4 is require
* Generate a MAC address using the project + node UUID. Ref #522.
* Catch extra args in windows signal handler
* Allow to block network traffic originating from the host OS for vmnet interfaces (Windows only).
* Fix an import error when you have no GNS3 VM
* Warn if you can not export a file due to permission issue
* Do not delete adapters when stopping a VMware VM.  Ref #1066.
* Allocate a new vmnet interface if vmnet 0 1 or 8 is set to a custom adapter. Set adapter type to all adapters regardless if already configured or added by GNS3.
* Set default VMware VM adapter type to e1000.

## 1.5.0b1 23/05/2016

* Allow an IOS router to stop even the Dynamips hypervisor command fail to be sent. Ref #488.
* Extract private-config only when necessary (content is different than the default). Fixes #520.
* Fixes disabling the VPCS relay feature. Fixes #521.
* Fixes wrong exception in Docker VM implementation.
* Force Npcap DLL to be used first for Dynamips and uBridge (instead of the one from Winpcap if installed).
* Fixed startup-config is lost if you change any IOS router settings. Fixes #1233.
* Fixes check for NPF service and add check for NPCAP service on Windows.
* Fix ProcessLookupError X11VNC
* Force tag latest for docker image if no tag is specified
* Cleanup unbreakable space
* Do not raise error if vmrun.exe is named vmrun.EXE
* Load docker api only for Linux

## 1.5.0a2 10/05/2016

* Fix distribution on PyPi

## 1.5.0a1 10/05/2016

* Rebase Qcow2 disks when starting a VM if needed
* Docker support
* import / export portable projects (.gns3project)

## 1.4.6 28/04/2016

* More robust save/restore for VirtualBox linked clone VM hard disks.
* Prevent non linked cloned hard disks to be detached when using VirtualBox linked cloned VMs. Fixes #1184.
* Stricter checks to match VMware version to the right vmrun (VIX library) version. Also checks the VIX library version when only using the GNS3 VM running in VMware.
* Allow only .pcap to be downloaded from remote stream API
* Fix incrementation of qemu mac address
* Clear warnings about using linked clones with VMware Player.
* Alternative method to find the Documents folder on Windows.
* Add IOU support and install config in /etc

## 1.4.5 23/03/2016

* Stop the VMware VM if there is an error while setting up the network connections or console.
* Remote install on 14.04 ubuntu
* Include VMware VMs paths found preferences.ini
* Allow to stop a VMware VM from GNS3 even if halted within the VM. Fixes #1118.
* Keep Dynamips stdout log file in the project directory.
* Get MAC addresses for host interfaces to use for filtering frames from vmnet interfaces.
* Dynamips uuid hypervisor command is no longer supported.
* Restart NPF service after adding vmnet adapters on Windows.
* Support /etc/gns3/gns3_server.conf for the config
* Improve warning if fusion is not installed or in non standard location

## 1.4.4 23/02/2016
* Check if VMware Fusion is correctly installed when retrieving the VM list.

## 1.4.3 19/02/2016
* Nothing! (changes made in the GUI only).

## 1.4.2 17/02/2016
* Fix missing format in IOU export
* Fix number of arguments to the UDP errors on VBOX
* Add verification when UDP tunnel is created in a VirtualBox VM. Ref #899.
* Fixes VMware linked clone cleanup bug. Fixes #420.
* Removed docker support from 1.4 (drop unused code)
* Fix a crash if you create a file named IOS in the image dir
* Disallow creating project with " in the path
* Always look at the registry to find vmrun.exe on Windows.
* Check for VMware VIX library version. Fixes #413.
* Fixes VDE not working #345.
* Do not list qemu binary with -spice in the name
* Send command line used to start the VM to client
* Fix crash if you have a { in your user name

## 1.4.1 01/02/2016
* VMware raise error if version is not found
* For topologies before 1.4 manage qemu missing
* Fixes issue with packet capture on VMware VMs. Fixes #396.
* Fixes concurrency issue when closing multiple VMware linked clone VMs. Fixes #410.
* Fixes "can only use tap interfaces that both already exist and are up". Fixes #399.
* Send machine stats via the notification stream
* Check for /dev/kvm instead of kvm-ok
* Show a warning when starting ASA8
* Fix error when setting Qemu VM boot to 'cd' (HDD or CD/DVD-ROM)
* Fixed the VMware default VM location on Windows, so that it doesn't assume the "Documents" folder is within the %USERPROFILE% folder, and also support Windows Server's folder (which is "My Virtual Machines" instead of "Virtual Machines").
* Improve dynamips startup_config dump
* Dump environment to server debug log
* Fix usage of qemu 0.10 on Windows
* Show hostname when the hostname is missing in the iourc.txt

## 1.4.0 12/01/2016
* Release 1.4.0

## 1.4.0rc3 05/01/2016

* API documentation update
* Fix race condition when killing iouyap
* Catch exception if we can't change process priority on Windows
* Adds a handler for getting the Qemu related capabilities of the server. Currently includes just a check for KVM architectures.
* Fixed showing of Qemu hdb_disk_interface - it showed hda_disk_interface instead, which resulted in an odd visual glitch in the GUI.
* Made the gns3server.bat successfully start the server independent of the CWD at the time of running. It's now relative to the location of the .bat file itself.
* Add more informations in the debug status page
* Fix status link in GNS3 homepage
* Fix tests on Windows
* Fix missing boot priority order
* A debug status page embed in the server
* Fix test on Windows
* Update links for new website.
* Contributing instructions


## 1.3.13 11/12/2015

* Update links for new website.

## 1.3.12 11/12/2015

* Contributing instructions
* Correctly display log messages.
* Tentative fix for "WinError 64 The specified network name is no longer available" issues.
* Fix minor errors reported by codacy.com
* Add doc on how to got code coverage
* Raise an error when you use a port outside the ranges
* Fix asyncio error when closing the app
* Release UDP ports when closing a Qemu VM. Fixes #323.

## 1.4.0rc2 10/12/2015

* Add log about wher iou capture packet
* Replace by another TCP port if port is already used
* Fix ProcessLookupError in Qemu
* Increase vmrun timeout to 120 seconds. Ref #360.
* Fixes termination notification to indicate the right process name (IOU vs iouyap). Ref #359.
* Fixes error with non initialized uBridge. Fixes #367.
* Remove debug that can crash qemu
* Support VM usage for qemu
* Raise an error if psutil version is invalid

## 1.4.0rc1 12/11/2015

* Raise error if server received windows path
* Update sentry key
* Remove NIO FIFO and Mcast (unused). Fixes #348.
* Support VPCS 0.6.1
* Fix duplicate of -no-kvm options
* Raise an error if user send a non local path to remote server
* Fix minor issues
* Apply pep8 fix
* Sets console end port to 7000. Fixes #343.
* Drop netifaces (replaced by psutil). Fixes #344.
* Correctly display log messages.
* Tentative fix for "WinError 64 The specified network name is no longer available" issues.
* Return relative path for dynamips images
* Fix add existing IOS not working
* Correctly enable faulthandler for dev version
* Avoid test crash if GNS3 is running on the same computer
* Allow to return an empty project name because it's allowed in creation
* Test with python 3.5
* Add doc on how to got code coverage

## 1.4.0b5 02/11/2015

* Freeze requirements for aiohttp because 0.18 doesn't support Python 3.4.
* Fix crash in IOU config export.
* Raise an error when you use a port outside the ranges. Fixes #739.
* Fixes Windows named pipe issue. Fixes #340.

## 1.4.0b4 19/10/2015

* Support for modifications to a base Qemu VM (not a linked clone).
* Force canceling all task when shutdown server
* Update api documentation
* Enforce console port for VNC
* Fixes issue when loading a project using VMware vmnet interfaces. Fixes #319.
* Support for NAT connection with cloud for VMware VMs. Fixes #322.
* Change message when VMware is not installed on Linux. Ref #326.
* Send a warning notification if there is not enough RAM left to start a VM. Implements #329.
* Asyncio Qemu fix and raise error if coroutine not used
* Fix asyncio error when closing the app
* Removes VMware lock check. Fixes #328.
* Wait for pipe file to be created before starting the remote console for VMware and VirtualBox VMs. Fixes #331.
* Release UDP ports when closing a Qemu VM. Fixes #323.
* Escape other usage of glob
* Fix Dynamips identifier is already used by another router
* Protect Dynamips against bad glob.
* Fix issue with Qemu networking following merge.
* OVA file support
* Support listing images in subdirectories.
* Catch ProcessLookupError in Qemu VM.
* Fixes uncalled coroutine.
* Use the correct UDP tunnel Qemu syntax for version > 1.1.0 when legacy networking is enabled.
* VMware player linux support.
* Prevent launching a packet capture with a non-ASCII path when using Dynamips.
* Do not require a TAP interface to already exist. Fixes #321.
* Do not automatically delete Dynamips bootflash file because they are necessary to restore VLANs on the c3600 platform.

## 1.3.11 07/10/2015

* Escape other usage of glob
* Fix Dynamips identifier is already used by another router
* Protect dynamips against bad glob
* Catch ProcessLookupError in Qemu VM.
* Use the correct UDP tunnel Qemu syntax for version > 1.1.0 when legacy networking is enabled.
* Prevent launching a packet capture with a non-ASCII path when using Dynamips.
* Do not automatically delete Dynamips bootflash file because they are necessary to restore VLANs on the c3600 platform.
* Fix dynamips configuration lost when you delete a node
* Clarify error message when we got UTF-8 chars in the iourc file
* Check for valid FR or ATM switch mappings. Fixes #300.

## 1.4.0b3 22/09/2015

* Fix dynamips configuration lost when you delete a node
* Clarify error message when we got UTF-8 chars in the iourc file
* Use custom VMnet interfaces without host adapter when uBridge is not used. Fixes #673.
* Automatically add the -no-kvm option if -icount is detected to help with the migration of ASA VMs created before version 1.4
* Check for valid FR or ATM switch mappings. Fixes #300.
* Catch exception when a process cannot be killed. Fixes #296.


## 1.4.0beta2 17/09/2015

* Fix a crash at vmware stop
* Fix a crash when starting a VMware vm
* Add how to add vmnet interfaces explantion in the error message
* Fix path of VMinventory for fusion
* Force close the keep alive when sending a 401
* Do not automatically delete Dynamips bootflash file because they are necessary to restore VLANs on the c3600 platform.
* Wait that an user press a key to stop gns3vmnet.exe on Windows.
* Throw an error if ubridge as incorrect permissions. Fixes #312.
* This may fix "The semaphore timeout period has expired" error on Windows. #311.
* Fixes bug with VMware VM connections + moves some uBridge code to BaseVM.
* Support for packet capture on VMware VM links.
* Fix ProcessLookupError on _checkAlive Qemu
* VMware Fusion support with uBridge.
* Updates vmnet script to support Windows.
* Do not block on .lock for VMware OSX
* Require Dynamips version 0.2.16 to change the default QinQ Ethernet type.
* Initial Docker support from Google Summer of Code (not enabled)
* Check for valid FR or ATM switch mappings. Fixes #300.
* VirtualBox VMs can only be started if powered off. Fixes #299.
* Support of VPCS 0.8
* Allows VMware VMs to use vmnet interfaces for connections without using uBridge. Fixes #295.
* Fixes path to vmnet-cli on Mac OS X.
* Updates vmnet script to support Mac OS X.
* Fix closing project when multiple project is open
* Fix project not closing
* Qemu user options are at the end. It's allow user to add his own net interfaces
* Change the way we look for Qemu path
* Lock qemu vm during start / stop operations
* In the error message explain how to turn off KVM support
* Fix when you stop qemu on windows you have an error
* Fix Qemu cannot be used on Windows
* Allow to start server with python -m gns3server
* Should solve the BufferError by avoiding using thread
* Catch UnicodeEncodeError when passing unicode char as qemu options
* EthernetSwitch: Allow to choose ethertype for QinQ outer tag.
* Backport: fixes NAT NIO for Qemu VMs (do not launch any legacy scripts)
* Fixes NAT NIO for Qemu VMs (do not launch any legacy scripts)
* Lower VMware requirements to Workstation version 10 and Player version 6.
* Fixes Unicode error. Fixes #290.
* Don't delete Dynamips ROM files. They are used to restore the nvram.
* Adds pywin32 dependency in setup.py for Windows.

## 1.3.10 04/09/2015

* Catch exception when a process cannot be killed. Fixes #296.
* Backport: fixes NAT NIO for Qemu VMs (do not launch any legacy scripts)
* Fixes Unicode error. Fixes #290.
* Don't delete Dynamips ROM files. They are used to restore the nvram.

## 1.4.0beta1 07/08/2015

* Fix ram setting for Qemu
* Explicit set qemu memory as MB
* Turn off KVM for non x86 architectures
* Send an error when vmware executable cannot be found on Linux. Fixes #288.
* Support for CPUs setting for Qemu VMs.

## 1.4.0alpha4 04/08/2015

* Quote command in qemu debug logs so you can copy/paste them
* Support for Qemu disk interfaces, cd/dvd-rom image and boot priority. Fixes #278.
* Check for VMware Player version >= 7 and VMware Workstation >= 11. Fixes #286.
* Catch GeneratorExit exception when trying to create a Ghost IOS image.
* Backport: removes code that deletes IOS router instance files.

## 1.3.9 03/08/2015

* Backport: removes code that deletes IOS router instance files.

## 1.4.0alpha3 28/07/2015

* Raise error if qemu image already exist when creating disk
* Prevent user to create a qemu to a different directory on non local server
* VMnet manager on Linux: check that VMware has been installed.
* Fixes UnicodeDecodeError when reading a VMware file.
* Fixes KeyError: "ethernet0.connectiontype". Fixes #276.
* Fixes replace errors. Fixes #284.
* Catch ProcessLookupError when updating iouyap config. Fixes #255.
* API for creating a qemu disk image
* Prevent starting different hypervisors that leverage hardware virtualization (VT-x/AMD-V). Fixes #548.
* Fixes IOS adapters and WICS cannot be removed. Fixes #282.
* Makes sure the loop is running when closing the app.
* Catch Permission denied when writing to VMX file while closing VMware VM. Fixes #277.
* Catch GeneratorExit exception. Fixes #231.
* Fixes missing chipset info for VirtualBox VM (maybe some older VirtualBox version don't have it). Fixes #254.
* Changes how to look for the vmrun.exe location.
* Update documentation
* API for listing current projects

## 1.3.8 27/07/2015

* Catch ProcessLookupError when updating iouyap config. Fixes #255.
* Fixes IOS adapters and WICS cannot be removed. Fixes #282.
* Makes sure the loop is running when closing the app.
* Catch GeneratorExit exception. Fixes #231.
* Fixes missing chipset info for VirtualBox VM. Fixes #254.
* Fixes IOURC upload.
* Restore images & projects tarballs
* Allow users to backup projects and images.
* Update gns3.conf.upstart.
* Fix incorrect vboxmanage sudo command.
* Backport from 1.4: option to drop nvram & disk files for IOS routers in order to save disk space.
* Backport from 1.4: Remove timeout to wait for connections to finish.
* Backport from 1.4: Fixes RuntimeError: Event loop is closed.
* Backport from 1.4: Bind host on 0.0.0.0 when checking for a free UDP port.

## 1.4.0alpha2 22/07/2015

* Deactivate uBridge process monitoring (process returns 1 on Windows when stopping).
* Prevent using different hypervisors that leverage hardware virtualization. - Implemented for Qemu when a VMware or VirtualBox VM with hardware virtualization is already running. - Implemented for VirtualBox only when a Qemu VM with KVM is already running.
* Check for uBridge version and catch uBridge errors.
* Remove default FLASH when no hda disk for Qemu VMs. Fixes  #535.
* Use the registry to find vmrun if the default VMware install path does not exist.
* Bind host on 0.0.0.0 when checking for a free UDP port.
* Fixes RuntimeError: Event loop is closed. Fixes #266.
* Update gns3.conf.upstart
* Implements uBridge hypervisor.
* Take VMware file encoding into account. Fixes #261.

## 1.4.0alpha1 09/07/2015

* Update API documentation
* Allow to send the iourc when starting the VM
* Return stdout when a process crash for IOU, Dynamips, uBridge and VPCS.
* Adds -no-kvm to the ASA template and ignore -no-kvm on platforms other than Linux. Should resolve #472.
* Allow user to change the configuration file
* Fix double loading of config from working directory
* CORS support
* Support server config in current working directory
* List only valid existing IOS images (for IOS router wizard).
* Checks if IOS image exist at startup and not during node creation. Fixes #240.
* When a qemu VM crash send the log to the client.
* Add a vm_directory field
* Check for /dev/kvm. Fixes #245.
* Moves KVM setting to Qemu server preferences. Fixes #244.
* VNC console support for Qemu VMs.
* Test all IOU requirements at VM startup
* ACPI shutdown support for VMware VMs. Fixes #436.
* Compute a md5sum of images for futur purpose
* Adds gns3-netifaces to dependencies only if netifaces isn't already installed otherwise this requires a compilation and therefore the Python development files.
* Adds an IP address for each interface returned by the interfaces API method.
* Add log when we didn't close a project due to another client
* Limit file size during upload
* Convert old -enable-kvm to kvm settings for Qemu
* Cleanup SSL certificate support
* Improve memory consumption of file upload with the HTML form
* systemd start script 
* Enable KVM acceleration option.
* Check interface is up before connecting a NIO (Linux only). Fixes #277.
* IPv6 support.
* Import/Export support for IOU nvrams.
* Install qt5 for travis
* Option to drop nvram & disk files for IOS routers in order to save disk space.
* Drop python 3.3
* Support for base MAC address for Qemu VMs.
* ACPI shutdown support for Qemu VMs.
* ACPI shutdown support for VirtualBox VMs.
* Upload images API
* A notification stream with process monitoring
* VMware support 

## 1.3.7 22/06/2015

* Prevent install on Python 2

## 1.3.6 16/06/2015

* Fix an issue with 1.4dev compatibility

## 1.3.5 16/06/15

* Ignore invalid characters when reading the output of a process
* Turn on / off authentication
* Ensure no colored output on Windows
* Do not stop saving IOS router configs when there is an exception while a project is committed.
* Create a private config file if expected
* Distribute our own version of netifaces working with python 3
* Fix crash if a private config exist in IOS but no private config file
* Basic Auth support
* Fix crash when virtualbox list of VMS return an empty line

## 1.3.4 02/06/15

* Drop useless dependencie dateutil
* Check if port or adapter is connected before starting/stopping a packet capture. Fixes #196.
* Prevent users to add links to running Qemu VMs and start a capture on running VirtualBox VMs.
* Fixes bug: couldn't set PCMCIA disk1 size for IOS routers.
* Fix crash if you pass an invalid hostname
* Catch VPCS kill errors
* Raise a VirtualBox error if adapter doesn't exists
* Ignore VirtualBox VM Name with a carriage return in name
* Cleanup the temporary project after modules have been notified of the path change
* Do not return error if we can't remove the old project directory
* Catch encoding errors in windows logger
* Use setter for the qemu_path (allow to pass only the binary name)
* Fixes TAP connection when using VPCS.
* Fix crash launching qemu on OSX from another location.
* Adds NAT NIO in device schema validation so they can return an error that it is not supported.

## 1.3.3 14/05/15

* Check for empty iourc path.
* Fixes bugs with IOS router configs. Fixes #354.
* Use a temporary directory as egg cache
* Catch crash error in IOU in case of permission denied

## 1.3.3rc1 07/05/2015

* Return an error if an adapter slot doesn't exist on an IOS router.
* NIO NAT support for VirtualBox VMs.
* NIO NAT support for QEMU VMs (user mode back-end is used).
* Throw an error if user put an invalid port range in config file
* Turn off configuration parser interpolation
* Catch configuration file parsing errors
* Force closing the event loop to avoid warning with Python 3.4.3
* Catch error when you can't mark a project as no longer temporary
* Catch BrokenPipeError for OSX frozen server
* Match how IOU initial-config is set for VPCS VM.
* Refactors how startup-config and private-config are handled for IOS routers.
* Catch the "WinError 0 The operation completed successfully" exception at a higher level.
* Fix temporary project not cleanup with save as
* If image is not found in VM directory look in images folder
* Ordered MAC addresses for QEMU based VMs.
* Merge remote-tracking branch 'origin/master'
* Force utf-8 configuraton files reading
* Do not list file starting with a . in upload handler
* Do not crash when closing a project if VirtualBox is not accessible
* Catch connection reset errors


## 1.3.2 28/04/2015

* Cleanup the VirtualBox Media Manager after closing a project.
* Avoid Cygwin warning with VPCS on Windows.
* Close VirtualBox VM linked clone disks after the VM is unregistered.
* TAP interface support for QEMU VMs.
* Return an explicit error when a NIO type is not supported by a VM.
* Do not erase the IOU config
* Explicit utf-8 decoding.
* Check NIO exists when stopping an IOU capture.
* Fixes c7200 NPE setting.
* Fixes VPCS process termination.
* Catch FileNotFoundError exception in os.getcwd()
* Explicit utf-8 encoding where necessary to avoid Unicode errors on Windows (we require/set an utf-8 locale on other systems).
* Fixes #270. Relative paths management with empty ones.
* New crash report key and doesn't send report for developers
* Catch COM errors when connecting to WMI.
* Don't assume the PATH environment variable exists.
* Use UUIDs instead of the VM names for VirtualBox pipe paths.
* Add --log options for daemon support
* Basic upstart script
* Add qemu-kvm to the list of binary
* Fix IOU licence check flag
* Config paths are not used when updating Dynamips or IOU VM settings.
* Fixes initial-configs that were not restored when opening a project containing IOU VMs.
* Prevent parallel execution of VBox commands
* Fix a crash when in some cases you can't access to VBOX state
* Fix crash if VirtualBox doesn't return API version
* Fix a crash in VirtualBox vm creation
* Allocate random names for Dynamips NIOs.
* Explicitly delete Dynamips NIOs and unmap VCs for ATM and Frame-Relay switches.

## 1.3.1 11/04/2015

* Release

## 1.3.1rc4 09/04/2015

* Initial config file content can be empty (fix export issues)
* Fix crash if IOU initial config is emtpy
* Return more informations about bad requests for crash reports
* Allow less strict dependencies for easier install
* Missing project name in documentation
* Some spring cleaning


## 1.3.1rc3 07/04/2015

* Fix missing IOU documentation
* Add missing project name in curl documentation
* Look in old IOU images location in order to smooth transition

## 1.3.1rc2 06/04/2015

* Do not overwrite initial-config IOU if client send an empty
* Fix documentation about /ports/udp

## 1.3.1rc1 05/04/2015

* Fix issues with macos X dynamips not freeing UDP port
* Fix encoding error when saving dynamips configuration
* The upload web page return a 200 in case of error (IE compatibility)
* Do not crash if dynamips config contain non ascii chars
* Test path with chinese charcaters in Qemu
* Do not crash if no console port is available for VBox
* Raise a DynamipsError if we can't access to VM status
* Check name of the VBoxManage executable
* Exclude docs and tests package from distribution
* Catch error when qemu additional options are invalid
* Fix ClientDisconnectedError
* Fix crash when NIO doesn't exist
* Turn off crash report if raven not available
* Fix crash when IOU script file is incorrect

## 1.3.0 30/03/2015

* Fix issue when asyncio read is cancelled and data is still sent by Dynamips hypervisor.
* Fix unicode decode error when saving IOS router configs.
* Fix error when missing adapter in Dynamips IOS router.
* Fix crash if we call stop on dynamips on non started process.
* Fix use_default_iou_values param was not set.
* Fix issue when IOURC environment variable is set to None.
* Fix issue when exporting IOS router configs.
* Fix check if VPCS process is running.
* Fix bug when remove_nio() is not a coroutine for ATM and FR switches.
* Fix how to test if iou and iouyap are running.
* Allocate a random port for Qemu monitor. Fixes issue with pre 1.3 projects.
* Fix default chassis bug.

## 1.3.0rc2 23/03/2015

* Update sentry key
* Prevent error when suspend/resume is not supported in QEMU VM.
* Adds project id when requesting UDP port.
* Make sure used ports in a project are cleaned up when closing it.
* Save configs when project is committed.
* Initialize chassis when creating an IOS router. Fixes  #107.
* Lock the dynamips reader an writer

## 1.3.0rc1 19/03/2015

* Save IOS router config when saving the project
* Look in legacy IOU images directory
* Support IOURC upload
* Configuration on UNIX
* Support all QEMU status
* Bind tunnel UDP to the correct source index

## 1.3.0beta2 13/03/2015

* Fixed issue when VBoxManage returns an error.
* Server handler to shutdown a local server.
* List the iourc file in upload handler.
* Fixed hostid error.
* Support RAM setting for VirtualBox VMs.
* Alternative local server shutdown (intended for Windows).
* Request user permission to kill the local server if it cannot be stopped.

## 1.3.0beta1 11/03/2015

* Optional IOU license key check.
* Relative path support of IOU, IOS and Qemu images.
* Do not give attachment warning for generic attachments in VirtualBox.
* Support for HDC and HDD disk images in Qemu.
* Fixed bug when starting a packet capture in VirtualBox with the project path containing spaces.
* Renames server.conf and server.ini to gns3_server.conf and gns3_server.ini respectively.
* Use TCP instead of Telnet to communicate with Qemu monitor.
* Have the server look in the right place for relative image paths.
* Fixed bugs when checking if this is a local project.
* Concert old projects on remote servers.
* Properly restore configs for Dynamips routers.
* Fixed rename bug for linked clones in VirtualBox.
* Makes absolute path checks work on Windows.
* Upload IOURC file via the web interface
* Upload interface allows users to choose an image type.
* Fixed Qemu networking.
* Fixed suspend and resume for Qemu VMs.
* Fixed crash when you start capture on a non running IOU.
* Fixed Telnet server initialization issue in VirtualBox.
* Disconnect network cable if adapter is not attached in VirtualBox vNIC.

## 1.3.0alpha1 03/03/2015

* HTTP Rest API instead of WebSocket
* API documentation
* Create a dedicated configuration file for the server: server.conf
* Temporary projects are real project
* Use UUID instead of id

## 1.2.3 2015/01/17

* Fixed broken -netdev + legacy virtio in Qemu support.
* Ping and traceroute added to the IOU VM.

## 1.2.2 2015/01/16

### Small improvements / new features

* Auxiliary console support for IOS routers.
* Suspend / resume support for Qemu.
* Dynamically configure network connections of running Qemu VMs (only with recent Qemu versions).
* VPCS multi-host support (useful for old .net labs).
* Possibility to run VirtualBox as another user (Linux/OSX only).
* Support for IOURC file on the server side.
* Bumped the maximum network adapters to 32 for Qemu (depending on Qemu version you cannot go above 8 or even 28, Qemu will just not start).
* Added snapshot named 'reset' to linked cloned VirtualBox VMs.
* More network interface options to the Qemu VM configuration interface as well as descriptions for all NICs.
* More checks on minimum RAM for IOS routers and updates default values to match the latest IOS image requirements.
* Fixed bug when importing Host node with UDP NIOs.

## 1.2.1 2014/12/04

* Early support for IOSv and IOSv-L2 (with Qemu for now, which is slow on Windows/Mac OS X).
* Support for CPU throttling and process priority for Qemu.
* Fixed C7200 IO cards insert/remove issues and makes C7200-IO-FE the default.
* Updated the IOU VM with iouyap version 0.95 (packet capture).


## 1.2 2014/11/20

* New VirtualBox support
* New Telnet server for VirtualBox.
* Add detection of qemu and qemu.exe binaries.
* New host node (cloud with all available Ethernet & TAP interfaces added).
* Option to allow console connections to any local IP address when using the local server.
* VirtualBox linked clones support (experimental, still some problems with temporary projects).


## 1.1 2014/10/23

* Serial console for local VirtualBox.
<|MERGE_RESOLUTION|>--- conflicted
+++ resolved
@@ -1,6 +1,5 @@
 # Change Log
 
-<<<<<<< HEAD
 ## 2.2.0a4 05/04/2019
 
 * Use the full version number for path to config files. Ref https://github.com/GNS3/gns3-gui/issues/2756
@@ -28,6 +27,11 @@
 * Fix issue when images are not uploaded from appliance wizard. Ref https://github.com/GNS3/gns3-gui/issues/2738
 * Save the GNS3 VM settings even if the GNS3 VM cannot be stopped.
 * Fix exception when emitting event from controller. Ref https://github.com/GNS3/gns3-gui/issues/2737
+
+## 2.1.15 21/03/2019
+
+* Fix IOU symlink issue on remote servers.
+* Fix vcpus configuration for GNS3 VM on VMware. Ref #2738.
 
 ## 2.2.0a2 14/03/2019
 
@@ -190,12 +194,6 @@
 * Replace asyncio.async with ensure_future because of deprecation, Fixes: #1269
 * Implement #1153 into 2.2 branch.
 * Pin prompt-toolkit to latest version 1.0.15
-=======
-## 2.1.15 21/03/2019
-
-* Fix IOU symlink issue on remote servers.
-* Fix vcpus configuration for GNS3 VM on VMware. Ref #2738.
->>>>>>> cc1980ac
 
 ## 2.1.14 27/02/2019
 
