# Change Log

<<<<<<< HEAD
## 1.4.0alpha2 22/07/2015

* Deactivate uBridge process monitoring (process returns 1 on Windows when stopping).
* Prevent using different hypervisors that leverage hardware virtualization. - Implemented for Qemu when a VMware or VirtualBox VM with hardware virtualization is already running. - Implemented for VirtualBox only when a Qemu VM with KVM is already running.
* Check for uBridge version and catch uBridge errors.
* Remove default FLASH when no hda disk for Qemu VMs. Fixes  #535.
* Use the registry to find vmrun if the default VMware install path does not exist.
* Bind host on 0.0.0.0 when checking for a free UDP port.
* Fixes RuntimeError: Event loop is closed. Fixes #266.
* Update gns3.conf.upstart
* Implements uBridge hypervisor.
* Take VMware file encoding into account. Fixes #261.

## 1.4.0alpha1 09/07/2015

* Update API documentation
* Allow to send the iourc when starting the VM
* Return stdout when a process crash for IOU, Dynamips, uBridge and VPCS.
* Adds -no-kvm to the ASA template and ignore -no-kvm on platforms other than Linux. Should resolve #472.
* Allow user to change the configuration file
* Fix double loading of config from working directory
* CORS support
* Support server config in current working directory
* List only valid existing IOS images (for IOS router wizard).
* Checks if IOS image exist at startup and not during node creation. Fixes #240.
* When a qemu VM crash send the log to the client.
* Add a vm_directory field
* Check for /dev/kvm. Fixes #245.
* Moves KVM setting to Qemu server preferences. Fixes #244.
* VNC console support for Qemu VMs.
* Test all IOU requirements at VM startup
* ACPI shutdown support for VMware VMs. Fixes #436.
* Compute a md5sum of images for futur purpose
* Adds gns3-netifaces to dependencies only if netifaces isn't already installed otherwise this requires a compilation and therefore the Python development files.
* Adds an IP address for each interface returned by the interfaces API method.
* Add log when we didn't close a project due to another client
* Limit file size during upload
* Convert old -enable-kvm to kvm settings for Qemu
* Cleanup SSL certificate support
* Improve memory consumption of file upload with the HTML form
* systemd start script 
* Enable KVM acceleration option.
* Check interface is up before connecting a NIO (Linux only). Fixes #277.
* IPv6 support.
* Import/Export support for IOU nvrams.
* Install qt5 for travis
* Option to drop nvram & disk files for IOS routers in order to save disk space.
* Drop python 3.3
* Support for base MAC address for Qemu VMs.
* ACPI shutdown support for Qemu VMs.
* ACPI shutdown support for VirtualBox VMs.
* Upload images API
* A notification stream with process monitoring
* VMware support 
=======
## 1.3.8 27/07/2015

* Catch ProcessLookupError when updating iouyap config. Fixes #255.
* Fixes IOS adapters and WICS cannot be removed. Fixes #282.
* Makes sure the loop is running when closing the app.
* Catch GeneratorExit exception. Fixes #231.
* Fixes missing chipset info for VirtualBox VM. Fixes #254.
* Fixes IOURC upload.
* Restore images & projects tarballs
* Allow users to backup projects and images.
* Update gns3.conf.upstart.
* Fix incorrect vboxmanage sudo command.
* Backport from 1.4: option to drop nvram & disk files for IOS routers in order to save disk space.
* Backport from 1.4: Remove timeout to wait for connections to finish.
* Backport from 1.4: Fixes RuntimeError: Event loop is closed.
* Backport from 1.4: Bind host on 0.0.0.0 when checking for a free UDP port.
>>>>>>> 003c2f5f

## 1.3.7 22/06/2015

* Prevent install on Python 2

## 1.3.6 16/06/2015

* Fix an issue with 1.4dev compatibility

## 1.3.5 16/06/15

* Ignore invalid characters when reading the output of a process
* Turn on / off authentication
* Ensure no colored output on Windows
* Do not stop saving IOS router configs when there is an exception while a project is committed.
* Create a private config file if expected
* Distribute our own version of netifaces working with python 3
* Fix crash if a private config exist in IOS but no private config file
* Basic Auth support
* Fix crash when virtualbox list of VMS return an empty line

## 1.3.4 02/06/15

* Drop useless dependencie dateutil
* Check if port or adapter is connected before starting/stopping a packet capture. Fixes #196.
* Prevent users to add links to running Qemu VMs and start a capture on running VirtualBox VMs.
* Fixes bug: couldn't set PCMCIA disk1 size for IOS routers.
* Fix crash if you pass an invalid hostname
* Catch VPCS kill errors
* Raise a VirtualBox error if adapter doesn't exists
* Ignore VirtualBox VM Name with a carriage return in name
* Cleanup the temporary project after modules have been notified of the path change
* Do not return error if we can't remove the old project directory
* Catch encoding errors in windows logger
* Use setter for the qemu_path (allow to pass only the binary name)
* Fixes TAP connection when using VPCS.
* Fix crash launching qemu on OSX from another location.
* Adds NAT NIO in device schema validation so they can return an error that it is not supported.

## 1.3.3 14/05/15

* Check for empty iourc path.
* Fixes bugs with IOS router configs. Fixes #354.
* Use a temporary directory as egg cache
* Catch crash error in IOU in case of permission denied

## 1.3.3rc1 07/05/2015

* Return an error if an adapter slot doesn't exist on an IOS router.
* NIO NAT support for VirtualBox VMs.
* NIO NAT support for QEMU VMs (user mode back-end is used).
* Throw an error if user put an invalid port range in config file
* Turn off configuration parser interpolation
* Catch configuration file parsing errors
* Force closing the event loop to avoid warning with Python 3.4.3
* Catch error when you can't mark a project as no longer temporary
* Catch BrokenPipeError for OSX frozen server
* Match how IOU initial-config is set for VPCS VM.
* Refactors how startup-config and private-config are handled for IOS routers.
* Catch the "WinError 0 The operation completed successfully" exception at a higher level.
* Fix temporary project not cleanup with save as
* If image is not found in VM directory look in images folder
* Ordered MAC addresses for QEMU based VMs.
* Merge remote-tracking branch 'origin/master'
* Force utf-8 configuraton files reading
* Do not list file starting with a . in upload handler
* Do not crash when closing a project if VirtualBox is not accessible
* Catch connection reset errors


## 1.3.2 28/04/2015

* Cleanup the VirtualBox Media Manager after closing a project.
* Avoid Cygwin warning with VPCS on Windows.
* Close VirtualBox VM linked clone disks after the VM is unregistered.
* TAP interface support for QEMU VMs.
* Return an explicit error when a NIO type is not supported by a VM.
* Do not erase the IOU config
* Explicit utf-8 decoding.
* Check NIO exists when stopping an IOU capture.
* Fixes c7200 NPE setting.
* Fixes VPCS process termination.
* Catch FileNotFoundError exception in os.getcwd()
* Explicit utf-8 encoding where necessary to avoid Unicode errors on Windows (we require/set an utf-8 locale on other systems).
* Fixes #270. Relative paths management with empty ones.
* New crash report key and doesn't send report for developers
* Catch COM errors when connecting to WMI.
* Don't assume the PATH environment variable exists.
* Use UUIDs instead of the VM names for VirtualBox pipe paths.
* Add --log options for daemon support
* Basic upstart script
* Add qemu-kvm to the list of binary
* Fix IOU licence check flag
* Config paths are not used when updating Dynamips or IOU VM settings.
* Fixes initial-configs that were not restored when opening a project containing IOU VMs.
* Prevent parallel execution of VBox commands
* Fix a crash when in some cases you can't access to VBOX state
* Fix crash if VirtualBox doesn't return API version
* Fix a crash in VirtualBox vm creation
* Allocate random names for Dynamips NIOs.
* Explicitly delete Dynamips NIOs and unmap VCs for ATM and Frame-Relay switches.

## 1.3.1 11/04/2015

* Release

## 1.3.1rc4 09/04/2015

* Initial config file content can be empty (fix export issues)
* Fix crash if IOU initial config is emtpy
* Return more informations about bad requests for crash reports
* Allow less strict dependencies for easier install
* Missing project name in documentation
* Some spring cleaning


## 1.3.1rc3 07/04/2015

* Fix missing IOU documentation
* Add missing project name in curl documentation
* Look in old IOU images location in order to smooth transition

## 1.3.1rc2 06/04/2015

* Do not overwrite initial-config IOU if client send an empty
* Fix documentation about /ports/udp

## 1.3.1rc1 05/04/2015

* Fix issues with macos X dynamips not freeing UDP port
* Fix encoding error when saving dynamips configuration
* The upload web page return a 200 in case of error (IE compatibility)
* Do not crash if dynamips config contain non ascii chars
* Test path with chinese charcaters in Qemu
* Do not crash if no console port is available for VBox
* Raise a DynamipsError if we can't access to VM status
* Check name of the VBoxManage executable
* Exclude docs and tests package from distribution
* Catch error when qemu additional options are invalid
* Fix ClientDisconnectedError
* Fix crash when NIO doesn't exist
* Turn off crash report if raven not available
* Fix crash when IOU script file is incorrect

## 1.3.0 30/03/2015

* Fix issue when asyncio read is cancelled and data is still sent by Dynamips hypervisor.
* Fix unicode decode error when saving IOS router configs.
* Fix error when missing adapter in Dynamips IOS router.
* Fix crash if we call stop on dynamips on non started process.
* Fix use_default_iou_values param was not set.
* Fix issue when IOURC environment variable is set to None.
* Fix issue when exporting IOS router configs.
* Fix check if VPCS process is running.
* Fix bug when remove_nio() is not a coroutine for ATM and FR switches.
* Fix how to test if iou and iouyap are running.
* Allocate a random port for Qemu monitor. Fixes issue with pre 1.3 projects.
* Fix default chassis bug.

## 1.3.0rc2 23/03/2015

* Update sentry key
* Prevent error when suspend/resume is not supported in QEMU VM.
* Adds project id when requesting UDP port.
* Make sure used ports in a project are cleaned up when closing it.
* Save configs when project is committed.
* Initialize chassis when creating an IOS router. Fixes  #107.
* Lock the dynamips reader an writer

## 1.3.0rc1 19/03/2015

* Save IOS router config when saving the project
* Look in legacy IOU images directory
* Support IOURC upload
* Configuration on UNIX
* Support all QEMU status
* Bind tunnel UDP to the correct source index

## 1.3.0beta2 13/03/2015

* Fixed issue when VBoxManage returns an error.
* Server handler to shutdown a local server.
* List the iourc file in upload handler.
* Fixed hostid error.
* Support RAM setting for VirtualBox VMs.
* Alternative local server shutdown (intended for Windows).
* Request user permission to kill the local server if it cannot be stopped.

## 1.3.0beta1 11/03/2015

* Optional IOU license key check.
* Relative path support of IOU, IOS and Qemu images.
* Do not give attachment warning for generic attachments in VirtualBox.
* Support for HDC and HDD disk images in Qemu.
* Fixed bug when starting a packet capture in VirtualBox with the project path containing spaces.
* Renames server.conf and server.ini to gns3_server.conf and gns3_server.ini respectively.
* Use TCP instead of Telnet to communicate with Qemu monitor.
* Have the server look in the right place for relative image paths.
* Fixed bugs when checking if this is a local project.
* Concert old projects on remote servers.
* Properly restore configs for Dynamips routers.
* Fixed rename bug for linked clones in VirtualBox.
* Makes absolute path checks work on Windows.
* Upload IOURC file via the web interface
* Upload interface allows users to choose an image type.
* Fixed Qemu networking.
* Fixed suspend and resume for Qemu VMs.
* Fixed crash when you start capture on a non running IOU.
* Fixed Telnet server initialization issue in VirtualBox.
* Disconnect network cable if adapter is not attached in VirtualBox vNIC.

## 1.3.0alpha1 03/03/2015

* HTTP Rest API instead of WebSocket
* API documentation
* Create a dedicated configuration file for the server: server.conf
* Temporary projects are real project
* Use UUID instead of id

## 1.2.3 2015/01/17

* Fixed broken -netdev + legacy virtio in Qemu support.
* Ping and traceroute added to the IOU VM.

## 1.2.2 2015/01/16

### Small improvements / new features

* Auxiliary console support for IOS routers.
* Suspend / resume support for Qemu.
* Dynamically configure network connections of running Qemu VMs (only with recent Qemu versions).
* VPCS multi-host support (useful for old .net labs).
* Possibility to run VirtualBox as another user (Linux/OSX only).
* Support for IOURC file on the server side.
* Bumped the maximum network adapters to 32 for Qemu (depending on Qemu version you cannot go above 8 or even 28, Qemu will just not start).
* Added snapshot named 'reset' to linked cloned VirtualBox VMs.
* More network interface options to the Qemu VM configuration interface as well as descriptions for all NICs.
* More checks on minimum RAM for IOS routers and updates default values to match the latest IOS image requirements.
* Fixed bug when importing Host node with UDP NIOs.

## 1.2.1 2014/12/04

* Early support for IOSv and IOSv-L2 (with Qemu for now, which is slow on Windows/Mac OS X).
* Support for CPU throttling and process priority for Qemu.
* Fixed C7200 IO cards insert/remove issues and makes C7200-IO-FE the default.
* Updated the IOU VM with iouyap version 0.95 (packet capture).


## 1.2 2014/11/20

* New VirtualBox support
* New Telnet server for VirtualBox.
* Add detection of qemu and qemu.exe binaries.
* New host node (cloud with all available Ethernet & TAP interfaces added).
* Option to allow console connections to any local IP address when using the local server.
* VirtualBox linked clones support (experimental, still some problems with temporary projects).


## 1.1 2014/10/23

* Serial console for local VirtualBox.
<|MERGE_RESOLUTION|>--- conflicted
+++ resolved
@@ -1,6 +1,22 @@
 # Change Log
 
-<<<<<<< HEAD
+## 1.3.8 27/07/2015
+
+* Catch ProcessLookupError when updating iouyap config. Fixes #255.
+* Fixes IOS adapters and WICS cannot be removed. Fixes #282.
+* Makes sure the loop is running when closing the app.
+* Catch GeneratorExit exception. Fixes #231.
+* Fixes missing chipset info for VirtualBox VM. Fixes #254.
+* Fixes IOURC upload.
+* Restore images & projects tarballs
+* Allow users to backup projects and images.
+* Update gns3.conf.upstart.
+* Fix incorrect vboxmanage sudo command.
+* Backport from 1.4: option to drop nvram & disk files for IOS routers in order to save disk space.
+* Backport from 1.4: Remove timeout to wait for connections to finish.
+* Backport from 1.4: Fixes RuntimeError: Event loop is closed.
+* Backport from 1.4: Bind host on 0.0.0.0 when checking for a free UDP port.
+
 ## 1.4.0alpha2 22/07/2015
 
 * Deactivate uBridge process monitoring (process returns 1 on Windows when stopping).
@@ -55,24 +71,6 @@
 * Upload images API
 * A notification stream with process monitoring
 * VMware support 
-=======
-## 1.3.8 27/07/2015
-
-* Catch ProcessLookupError when updating iouyap config. Fixes #255.
-* Fixes IOS adapters and WICS cannot be removed. Fixes #282.
-* Makes sure the loop is running when closing the app.
-* Catch GeneratorExit exception. Fixes #231.
-* Fixes missing chipset info for VirtualBox VM. Fixes #254.
-* Fixes IOURC upload.
-* Restore images & projects tarballs
-* Allow users to backup projects and images.
-* Update gns3.conf.upstart.
-* Fix incorrect vboxmanage sudo command.
-* Backport from 1.4: option to drop nvram & disk files for IOS routers in order to save disk space.
-* Backport from 1.4: Remove timeout to wait for connections to finish.
-* Backport from 1.4: Fixes RuntimeError: Event loop is closed.
-* Backport from 1.4: Bind host on 0.0.0.0 when checking for a free UDP port.
->>>>>>> 003c2f5f
 
 ## 1.3.7 22/06/2015
 
