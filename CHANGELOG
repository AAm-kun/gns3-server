--- conflicted
+++ resolved
@@ -1,6 +1,5 @@
 # Change Log
 
-<<<<<<< HEAD
 ## 2.2.0a5 15/04/2019
 
 * Back to the major.minor version for config files. Ref https://github.com/GNS3/gns3-gui/issues/2756
@@ -10,11 +9,10 @@
 * Fix broken embedded console for Ethernet switch. Fixes #1574
 * Prevent locked nodes to be deleted. Fixes https://github.com/GNS3/gns3-gui/issues/2764
 * Remove old unused argument option. Fixes #1569
-=======
+
 ## 2.1.17 17/05/2019
 
 * Force aiohttp version to 2.3.10 and aiohttp-cors version to 0.5.3 This is to fix build issue for Ubuntu 19.04 package on Launchpad. Ref #1583 https://github.com/GNS3/gns3-gui/issues/2774
->>>>>>> 773bad81
 
 ## 2.1.16 15/04/2019
 
