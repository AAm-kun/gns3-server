language: python
python:
- '3.4'
- '3.5'
sudo: false
cache: pip
install:
<<<<<<< HEAD
  - pip install -rdev-requirements.txt
  - python setup.py install

=======
- python setup.py install
- pip install -rdev-requirements.txt
- pip install coveralls
>>>>>>> a8c03f75
script:
- py.test -v -s tests --cov gns3server --cov-report term-missing
notifications:
  slack:
    secure: gsbGgtNbJ0ElyPawA9DNunVgVD4SHmB/vDeQBMnmnw3g8Z01iNiiFLaaiUo/Vr65Yd0KMujw7ocC5aiSsgPWF3dEC57ntogWcMF2tf9YlbHdY+90HlIs7k7/xf3vRdrE+rNy24svvU7zaxYCL9gO70PQqIT6nI2Dgy4qQFiwr2s=
after_success:
- coveralls<|MERGE_RESOLUTION|>--- conflicted
+++ resolved
@@ -5,19 +5,10 @@
 sudo: false
 cache: pip
 install:
-<<<<<<< HEAD
-  - pip install -rdev-requirements.txt
-  - python setup.py install
-
-=======
 - python setup.py install
 - pip install -rdev-requirements.txt
 - pip install coveralls
->>>>>>> a8c03f75
 script:
 - py.test -v -s tests --cov gns3server --cov-report term-missing
-notifications:
-  slack:
-    secure: gsbGgtNbJ0ElyPawA9DNunVgVD4SHmB/vDeQBMnmnw3g8Z01iNiiFLaaiUo/Vr65Yd0KMujw7ocC5aiSsgPWF3dEC57ntogWcMF2tf9YlbHdY+90HlIs7k7/xf3vRdrE+rNy24svvU7zaxYCL9gO70PQqIT6nI2Dgy4qQFiwr2s=
 after_success:
 - coveralls