--- conflicted
+++ resolved
@@ -123,13 +123,8 @@
     assert p.__json__() == {"name": p.name, "project_id": p.id, "temporary": False}
 
 
-<<<<<<< HEAD
-def test_vm_working_directory(tmpdir, node):
-    directory = Config.instance().get_section_config("Server").get("project_directory")
-=======
-def test_vm_working_directory(tmpdir, vm):
+def test_node_working_directory(tmpdir, vm):
     directory = Config.instance().get_section_config("Server").get("projects_path")
->>>>>>> 9ccb5520
 
     with patch("gns3server.compute.project.Project.is_local", return_value=True):
         p = Project(project_id=str(uuid4()))
@@ -214,7 +209,6 @@
     assert os.path.exists(directory)
     loop.run_until_complete(asyncio.async(project.close()))
     assert os.path.exists(directory) is False
-
 
 def test_clean_project_directory(tmpdir):
 
