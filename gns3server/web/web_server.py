# -*- coding: utf-8 -*-
#
# Copyright (C) 2015 GNS3 Technologies Inc.
#
# This program is free software: you can redistribute it and/or modify
# it under the terms of the GNU General Public License as published by
# the Free Software Foundation, either version 3 of the License, or
# (at your option) any later version.
#
# This program is distributed in the hope that it will be useful,
# but WITHOUT ANY WARRANTY; without even the implied warranty of
# MERCHANTABILITY or FITNESS FOR A PARTICULAR PURPOSE.  See the
# GNU General Public License for more details.
#
# You should have received a copy of the GNU General Public License
# along with this program.  If not, see <http://www.gnu.org/licenses/>.

"""
Set up and run the server.
"""

import os
import sys
import signal
import asyncio
import aiohttp
import aiohttp_cors
import functools
import time
import atexit

from gns3server.utils.static import get_static_dir
from .route import Route
from ..config import Config
from ..compute import MODULES
from ..compute.port_manager import PortManager
from ..compute.qemu import Qemu
from ..controller import Controller
from ..utils.asyncio import asyncio_ensure_future

from gns3server.utils.asyncio import asyncio_ensure_future

# do not delete this import
import gns3server.handlers

import logging
log = logging.getLogger(__name__)

if not (aiohttp.__version__.startswith("2.2") or aiohttp.__version__.startswith("2.3")):
    raise RuntimeError("aiohttp 2.2.x or 2.3.x is required to run the GNS3 server")


class WebServer:

    def __init__(self, host, port):

        self._host = host
        self._port = port
        self._loop = None
        self._handler = None
        self._server = None
        self._app = None
        self._start_time = time.time()
        self._running = False
        self._closing = False

    @staticmethod
    def instance(host=None, port=None):
        """
        Singleton to return only one instance of Server.

        :returns: instance of Server
        """

        if not hasattr(WebServer, "_instance") or WebServer._instance is None:
            assert host is not None
            assert port is not None
            WebServer._instance = WebServer(host, port)
        return WebServer._instance

    def _run_application(self, handler, ssl_context=None):
        try:
            srv = self._loop.create_server(handler, self._host, self._port, ssl=ssl_context)
            self._server, startup_res = self._loop.run_until_complete(asyncio.gather(srv, self._app.startup(), loop=self._loop))
        except (RuntimeError, OSError, asyncio.CancelledError) as e:
            log.critical("Could not start the server: {}".format(e))
            return False
        return True

    @asyncio.coroutine
    def shutdown_server(self):
        """
        Cleanly shutdown the server.
        """

        if not self._closing:
            self._closing = True
        else:
            log.warning("Close is already in progress")
            return

        if self._server:
            self._server.close()
            yield from self._server.wait_closed()
        if self._app:
            yield from self._app.shutdown()
        if self._handler:
            try:
                # aiohttp < 2.3
                yield from self._handler.finish_connections(2)  # Parameter is timeout
            except AttributeError:
                # aiohttp >= 2.3
                yield from self._handler.shutdown(2)  # Parameter is timeout
        if self._app:
            yield from self._app.cleanup()

        yield from Controller.instance().stop()

        for module in MODULES:
            log.debug("Unloading module {}".format(module.__name__))
            m = module.instance()
            yield from m.unload()

        if PortManager.instance().tcp_ports:
            log.warning("TCP ports are still used {}".format(PortManager.instance().tcp_ports))

        if PortManager.instance().udp_ports:
            log.warning("UDP ports are still used {}".format(PortManager.instance().udp_ports))

        for task in asyncio.Task.all_tasks():
            task.cancel()
            try:
                yield from asyncio.wait_for(task, 1)
            except BaseException:
                pass

        self._loop.stop()

    def _signal_handling(self):

        def signal_handler(signame, *args):
            log.warning("Server has got signal {}, exiting...".format(signame))
<<<<<<< HEAD
            asyncio_ensure_future(self.shutdown_server())
=======
            try:
                asyncio_ensure_future(self.shutdown_server())
            except asyncio.CancelledError:
                pass
>>>>>>> b7dd8b51

        signals = ["SIGTERM", "SIGINT"]
        if sys.platform.startswith("win"):
            signals.extend(["SIGBREAK"])
        else:
            signals.extend(["SIGHUP", "SIGQUIT"])

        for signal_name in signals:
            callback = functools.partial(signal_handler, signal_name)
            if sys.platform.startswith("win"):
                # add_signal_handler() is not yet supported on Windows
                signal.signal(getattr(signal, signal_name), callback)
            else:
                self._loop.add_signal_handler(getattr(signal, signal_name), callback)

    def _create_ssl_context(self, server_config):

        import ssl
        ssl_context = ssl.SSLContext(ssl.PROTOCOL_SSLv23)
        certfile = server_config["certfile"]
        certkey = server_config["certkey"]
        try:
            ssl_context.load_cert_chain(certfile, certkey)
        except FileNotFoundError:
            log.critical("Could not find the SSL certfile or certkey")
            raise SystemExit
        except ssl.SSLError as e:
            log.critical("SSL error: {}".format(e))
            raise SystemExit
        log.info("SSL is enabled")
        return ssl_context

    @asyncio.coroutine
    def start_shell(self):
        try:
            from ptpython.repl import embed
        except ImportError:
            log.error("Unable to start a shell: the ptpython module must be installed!")
            return
        yield from embed(globals(), locals(), return_asyncio_coroutine=True, patch_stdout=True, history_filename=".gns3_shell_history")

    def _exit_handling(self):
        """
        Makes sure the asyncio loop is closed.
        """

        def close_asyncio_loop():
            loop = None
            try:
                loop = asyncio.get_event_loop()
            except AttributeError:
                pass
            if loop is not None:
                loop.close()

        atexit.register(close_asyncio_loop)

    @asyncio.coroutine
    def _on_startup(self, *args):
        """
        Called when the HTTP server start
        """
        yield from Controller.instance().start()
        # Because with a large image collection
        # without md5sum already computed we start the
        # computing with server start
        asyncio_ensure_future(Qemu.instance().list_images())

    def run(self):
        """
        Starts the server.
        """

        server_logger = logging.getLogger('aiohttp.server')
        # In debug mode we don't use the standard request log but a more complete in response.py
        if log.getEffectiveLevel() == logging.DEBUG:
            server_logger.setLevel(logging.CRITICAL)

        logger = logging.getLogger("asyncio")
        logger.setLevel(logging.ERROR)

        if sys.platform.startswith("win"):
            loop = asyncio.get_event_loop()
            # Add a periodic callback to give a chance to process signals on Windows
            # because asyncio.add_signal_handler() is not supported yet on that platform
            # otherwise the loop runs outside of signal module's ability to trap signals.

            def wakeup():
                loop.call_later(0.5, wakeup)
            loop.call_later(0.5, wakeup)

        server_config = Config.instance().get_section_config("Server")

        ssl_context = None
        if server_config.getboolean("ssl"):
            if sys.platform.startswith("win"):
                log.critical("SSL mode is not supported on Windows")
                raise SystemExit
            ssl_context = self._create_ssl_context(server_config)

        self._loop = asyncio.get_event_loop()

        if log.getEffectiveLevel() == logging.DEBUG:
            # On debug version we enable info that
            # coroutine is not called in a way await/yield from
            self._loop.set_debug(True)

        for key, val in os.environ.items():
            log.debug("ENV %s=%s", key, val)

        self._app = aiohttp.web.Application()
        # Background task started with the server
        self._app.on_startup.append(self._on_startup)

        # Allow CORS for this domains
        cors = aiohttp_cors.setup(self._app, defaults={
            # Default web server for web gui dev
            "http://127.0.0.1:8080": aiohttp_cors.ResourceOptions(expose_headers="*", allow_headers="*"),
            "http://localhost:8080": aiohttp_cors.ResourceOptions(expose_headers="*", allow_headers="*"),
            "http://127.0.0.1:4200": aiohttp_cors.ResourceOptions(expose_headers="*", allow_headers="*"),
            "http://localhost:4200": aiohttp_cors.ResourceOptions(expose_headers="*", allow_headers="*"),
            "http://gns3.github.io": aiohttp_cors.ResourceOptions(expose_headers="*", allow_headers="*"),
            "https://gns3.github.io": aiohttp_cors.ResourceOptions(expose_headers="*", allow_headers="*")
        })

        PortManager.instance().console_host = self._host

        for method, route, handler in Route.get_routes():
            log.debug("Adding route: {} {}".format(method, route))
            cors.add(self._app.router.add_route(method, route, handler))
        for module in MODULES:
            log.debug("Loading module {}".format(module.__name__))
            m = module.instance()
            m.port_manager = PortManager.instance()

        # adding static route
        self._app.router.add_static(
            '/static/',
            path=get_static_dir(),
            name='static'
        )

        log.info("Starting server on {}:{}".format(self._host, self._port))

        self._handler = self._app.make_handler()
        if self._run_application(self._handler, ssl_context) is False:
            self._loop.stop()
            return

        self._signal_handling()
        self._exit_handling()

        if server_config.getboolean("shell"):
            asyncio_ensure_future(self.start_shell())

        try:
            self._loop.run_forever()
        except TypeError as e:
            # This is to ignore an asyncio.windows_events exception
            # on Windows when the process gets the SIGBREAK signal
            # TypeError: async() takes 1 positional argument but 3 were given
            log.warning("TypeError exception in the loop {}".format(e))
        finally:
            if self._loop.is_running():
                try:
                    self._loop.run_until_complete(self.shutdown_server())
                except asyncio.CancelledError:
                    pass<|MERGE_RESOLUTION|>--- conflicted
+++ resolved
@@ -38,8 +38,6 @@
 from ..controller import Controller
 from ..utils.asyncio import asyncio_ensure_future
 
-from gns3server.utils.asyncio import asyncio_ensure_future
-
 # do not delete this import
 import gns3server.handlers
 
@@ -140,14 +138,10 @@
 
         def signal_handler(signame, *args):
             log.warning("Server has got signal {}, exiting...".format(signame))
-<<<<<<< HEAD
-            asyncio_ensure_future(self.shutdown_server())
-=======
             try:
                 asyncio_ensure_future(self.shutdown_server())
             except asyncio.CancelledError:
                 pass
->>>>>>> b7dd8b51
 
         signals = ["SIGTERM", "SIGINT"]
         if sys.platform.startswith("win"):
