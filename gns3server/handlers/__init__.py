--- conflicted
+++ resolved
@@ -28,7 +28,6 @@
 from gns3server.handlers.api.config_handler import ConfigHandler
 from gns3server.handlers.api.server_handler import ServerHandler
 from gns3server.handlers.upload_handler import UploadHandler
-<<<<<<< HEAD
 from ..web.route import Route
 
 if sys.platform.startswith("linux") or hasattr(sys, "_called_from_test"):
@@ -44,8 +43,6 @@
     )
     def index(request, response):
         response.template("homepage.html")
-=======
 
 if sys.platform.startswith("linux") or hasattr(sys, "_called_from_test"):
-    from gns3server.handlers.api.iou_handler import IOUHandler
->>>>>>> 6d0d945d
+    from gns3server.handlers.api.iou_handler import IOUHandler