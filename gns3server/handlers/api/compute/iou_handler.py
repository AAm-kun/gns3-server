--- conflicted
+++ resolved
@@ -302,11 +302,7 @@
         nio = vm.get_nio(adapter_number, port_number)
         if "filters" in request.json:
             nio.filters = request.json["filters"]
-<<<<<<< HEAD
         await vm.adapter_update_nio_binding(adapter_number, port_number, nio)
-=======
-        yield from vm.adapter_update_nio_binding(adapter_number, port_number, nio)
->>>>>>> ef38ccfe
         response.set_status(201)
         response.json(request.json)
 
