#!/usr/bin/env python
#
# Copyright (C) 2016 GNS3 Technologies Inc.
#
# This program is free software: you can redistribute it and/or modify
# it under the terms of the GNU General Public License as published by
# the Free Software Foundation, either version 3 of the License, or
# (at your option) any later version.
#
# This program is distributed in the hope that it will be useful,
# but WITHOUT ANY WARRANTY; without even the implied warranty of
# MERCHANTABILITY or FITNESS FOR A PARTICULAR PURPOSE.  See the
# GNU General Public License for more details.
#
# You should have received a copy of the GNU General Public License
# along with this program.  If not, see <http://www.gnu.org/licenses/>.

import os
import sys
import json
import uuid
import shutil
import asyncio
import zipfile
import aiohttp
import itertools

from .topology import load_topology
from ..utils.asyncio import wait_run_in_executor

"""
Handle the import of project from a .gns3project
"""


@asyncio.coroutine
def import_project(controller, project_id, stream, location=None, name=None, keep_compute_id=False):
    """
    Import a project contain in a zip file

<<<<<<< HEAD
    You must handle OSError exceptions
=======
    You need to handle OSError exceptions
>>>>>>> 202e7362

    :param controller: GNS3 Controller
    :param project_id: ID of the project to import
    :param stream: A io.BytesIO of the zipfile
    :param location: Directory for the project if None put in the default directory
    :param name: Wanted project name, generate one from the .gns3 if None
    :param keep_compute_id: If true do not touch the compute id

    :returns: Project
    """

    if location and ".gns3" in location:
        raise aiohttp.web.HTTPConflict(text="The destination path should not contain .gns3")

    try:
<<<<<<< HEAD
        with zipfile.ZipFile(stream) as myzip:

            try:
                topology = json.loads(myzip.read("project.gns3").decode())

                # We import the project on top of an existing project (snapshots)
                if topology["project_id"] == project_id:
                    project_name = topology["name"]
                else:
                    # If the project name is already used we generate a new one
                    if name:
                        project_name = controller.get_free_project_name(name)
                    else:
                        project_name = controller.get_free_project_name(topology["name"])
            except KeyError:
                raise aiohttp.web.HTTPConflict(text="Cannot import topology the .gns3 is corrupted or missing")

            if location:
                path = location
=======
        with zipfile.ZipFile(stream) as zip_file:
            project_file = zip_file.read("project.gns3").decode()
    except zipfile.BadZipFile:
        raise aiohttp.web.HTTPConflict(text="Cannot import project, not a GNS3 project (invalid zip)")
    except KeyError:
        raise aiohttp.web.HTTPConflict(text="Cannot import project, project.gns3 file could not be found")

    try:
        topology = json.loads(project_file)
        # We import the project on top of an existing project (snapshots)
        if topology["project_id"] == project_id:
            project_name = topology["name"]
        else:
            # If the project name is already used we generate a new one
            if name:
                project_name = controller.get_free_project_name(name)
>>>>>>> 202e7362
            else:
                project_name = controller.get_free_project_name(topology["name"])
    except (ValueError, KeyError):
        raise aiohttp.web.HTTPConflict(text="Cannot import project, the project.gns3 file is corrupted")

    if location:
        path = location
    else:
        projects_path = controller.projects_directory()
        path = os.path.join(projects_path, project_id)
    try:
        os.makedirs(path, exist_ok=True)
    except UnicodeEncodeError:
        raise aiohttp.web.HTTPConflict(text="The project name contain non supported or invalid characters")

    try:
        with zipfile.ZipFile(stream) as zip_file:
            yield from wait_run_in_executor(zip_file.extractall, path)
    except zipfile.BadZipFile:
        raise aiohttp.web.HTTPConflict(text="Cannot extract files from GNS3 project (invalid zip)")

    topology = load_topology(os.path.join(path, "project.gns3"))
    topology["name"] = project_name
    # To avoid unexpected behavior (project start without manual operations just after import)
    topology["auto_start"] = False
    topology["auto_open"] = False
    topology["auto_close"] = True

    # Generate a new node id
    node_old_to_new = {}
    for node in topology["topology"]["nodes"]:
        if "node_id" in node:
            node_old_to_new[node["node_id"]] = str(uuid.uuid4())
            _move_node_file(path, node["node_id"], node_old_to_new[node["node_id"]])
            node["node_id"] = node_old_to_new[node["node_id"]]
        else:
            node["node_id"] = str(uuid.uuid4())

    # Update link to use new id
    for link in topology["topology"]["links"]:
        link["link_id"] = str(uuid.uuid4())
        for node in link["nodes"]:
            node["node_id"] = node_old_to_new[node["node_id"]]

    # Generate new drawings id
    for drawing in topology["topology"]["drawings"]:
        drawing["drawing_id"] = str(uuid.uuid4())

    # Modify the compute id of the node depending of compute capacity
    if not keep_compute_id:
        # For some VM type we move them to the GNS3 VM if possible
        # unless it's a linux host without GNS3 VM
        if not sys.platform.startswith("linux") or controller.has_compute("vm"):
            for node in topology["topology"]["nodes"]:
                if node["node_type"] in ("docker", "qemu", "iou", "nat"):
                    node["compute_id"] = "vm"
        else:
            # Round-robin through available compute resources.
            compute_nodes = itertools.cycle(controller.computes)
            for node in topology["topology"]["nodes"]:
                node["compute_id"] = next(compute_nodes)

    compute_created = set()
    for node in topology["topology"]["nodes"]:
        if node["compute_id"] != "local":
            # Project created on the remote GNS3 VM?
            if node["compute_id"] not in compute_created:
                compute = controller.get_compute(node["compute_id"])
                yield from compute.post("/projects", data={"name": project_name, "project_id": project_id,})
                compute_created.add(node["compute_id"])
            yield from _move_files_to_compute(compute, project_id, path, os.path.join("project-files", node["node_type"], node["node_id"]))

    # And we dump the updated.gns3
    dot_gns3_path = os.path.join(path, project_name + ".gns3")
    # We change the project_id to avoid erasing the project
    topology["project_id"] = project_id
    with open(dot_gns3_path, "w+") as f:
        json.dump(topology, f, indent=4)
    os.remove(os.path.join(path, "project.gns3"))

    if os.path.exists(os.path.join(path, "images")):
        _import_images(controller, path)

    project = yield from controller.load_project(dot_gns3_path, load=False)
    return project


def _move_node_file(path, old_id, new_id):
    """
    Move a file from a node when changing its id

    :param path: Path of the project
    :param old_id: ID before change
    :param new_id: New node UUID
    """

    root = os.path.join(path, "project-files")
    if os.path.exists(root):
        for dirname in os.listdir(root):
            module_dir = os.path.join(root, dirname)
            if os.path.isdir(module_dir):
                node_dir = os.path.join(module_dir, old_id)
                if os.path.exists(node_dir):
                    shutil.move(node_dir, os.path.join(module_dir, new_id))


@asyncio.coroutine
def _move_files_to_compute(compute, project_id, directory, files_path):
    """
    Move files to a remote compute
    """

    location = os.path.join(directory, files_path)
    if os.path.exists(location):
        for (dirpath, dirnames, filenames) in os.walk(location):
            for filename in filenames:
                path = os.path.join(dirpath, filename)
                dst = os.path.relpath(path, directory)
                yield from _upload_file(compute, project_id, path, dst)
        yield from wait_run_in_executor(shutil.rmtree, os.path.join(directory, files_path))


@asyncio.coroutine
def _upload_file(compute, project_id, file_path, path):
    """
    Upload a file to a remote project

    :param file_path: File path on the controller file system
    :param path: File path on the remote system relative to project directory
    """

    path = "/projects/{}/files/{}".format(project_id, path.replace("\\", "/"))
    with open(file_path, "rb") as f:
        yield from compute.http_query("POST", path, f, timeout=None)


def _import_images(controller, path):
    """
    Copy images to the images directory or delete them if they already exists.
    """

    image_dir = controller.images_path()
    root = os.path.join(path, "images")
    for (dirpath, dirnames, filenames) in os.walk(root):
        for filename in filenames:
            path = os.path.join(dirpath, filename)
            dst = os.path.join(image_dir, os.path.relpath(path, root))
            os.makedirs(os.path.dirname(dst), exist_ok=True)
            shutil.move(path, dst)<|MERGE_RESOLUTION|>--- conflicted
+++ resolved
@@ -38,11 +38,7 @@
     """
     Import a project contain in a zip file
 
-<<<<<<< HEAD
     You must handle OSError exceptions
-=======
-    You need to handle OSError exceptions
->>>>>>> 202e7362
 
     :param controller: GNS3 Controller
     :param project_id: ID of the project to import
@@ -58,27 +54,6 @@
         raise aiohttp.web.HTTPConflict(text="The destination path should not contain .gns3")
 
     try:
-<<<<<<< HEAD
-        with zipfile.ZipFile(stream) as myzip:
-
-            try:
-                topology = json.loads(myzip.read("project.gns3").decode())
-
-                # We import the project on top of an existing project (snapshots)
-                if topology["project_id"] == project_id:
-                    project_name = topology["name"]
-                else:
-                    # If the project name is already used we generate a new one
-                    if name:
-                        project_name = controller.get_free_project_name(name)
-                    else:
-                        project_name = controller.get_free_project_name(topology["name"])
-            except KeyError:
-                raise aiohttp.web.HTTPConflict(text="Cannot import topology the .gns3 is corrupted or missing")
-
-            if location:
-                path = location
-=======
         with zipfile.ZipFile(stream) as zip_file:
             project_file = zip_file.read("project.gns3").decode()
     except zipfile.BadZipFile:
@@ -95,7 +70,6 @@
             # If the project name is already used we generate a new one
             if name:
                 project_name = controller.get_free_project_name(name)
->>>>>>> 202e7362
             else:
                 project_name = controller.get_free_project_name(topology["name"])
     except (ValueError, KeyError):
