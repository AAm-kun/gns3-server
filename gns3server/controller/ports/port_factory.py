#!/usr/bin/env python
#
# Copyright (C) 2016 GNS3 Technologies Inc.
#
# This program is free software: you can redistribute it and/or modify
# it under the terms of the GNU General Public License as published by
# the Free Software Foundation, either version 3 of the License, or
# (at your option) any later version.
#
# This program is distributed in the hope that it will be useful,
# but WITHOUT ANY WARRANTY; without even the implied warranty of
# MERCHANTABILITY or FITNESS FOR A PARTICULAR PURPOSE.  See the
# GNU General Public License for more details.
#
# You should have received a copy of the GNU General Public License
# along with this program.  If not, see <http://www.gnu.org/licenses/>.

import aiohttp

from gns3server.utils import macaddress_to_int, int_to_macaddress
from .atm_port import ATMPort
from .frame_relay_port import FrameRelayPort
from .gigabitethernet_port import GigabitEthernetPort
from .fastethernet_port import FastEthernetPort
from .ethernet_port import EthernetPort
from .serial_port import SerialPort
from .pos_port import POSPort

import logging
log = logging.getLogger(__name__)

PORTS = {
    'atm': ATMPort,
    'frame_relay': FrameRelayPort,
    'fastethernet': FastEthernetPort,
    'gigabitethernet': GigabitEthernetPort,
    'ethernet': EthernetPort,
    'serial': SerialPort
}


class PortFactory:
    """
    Factory to create an Port object based on the type
    """

    def __new__(cls, name, interface_number, adapter_number, port_number, port_type, **kwargs):
        return PORTS[port_type](name, interface_number, adapter_number, port_number, **kwargs)


class StandardPortFactory:
    """
    Create ports for standard device
    """
    def __new__(cls, properties, port_by_adapter, first_port_name, port_name_format, port_segment_size, custom_adapters):
        ports = []
        adapter_number = interface_number = segment_number = 0

        if "ethernet_adapters" in properties:
            ethernet_adapters = properties["ethernet_adapters"]
        else:
            ethernet_adapters = properties.get("adapters", 1)

        for adapter_number in range(adapter_number, ethernet_adapters + adapter_number):

            custom_adapter_settings = {}
            for custom_adapter in custom_adapters:
                if custom_adapter["adapter_number"] == adapter_number:
                    custom_adapter_settings = custom_adapter
                    break

            for port_number in range(0, port_by_adapter):
                if first_port_name and adapter_number == 0:
<<<<<<< HEAD
                    port_name = custom_adapter_settings.get("port_name", first_port_name)
                    port = PortFactory(port_name, segment_number, adapter_number, port_number, "ethernet")
=======
                    port_name = first_port_name
                    port = PortFactory(port_name, segment_number, adapter_number, port_number, "ethernet", short_name=first_port_name)
>>>>>>> 23e83b73
                else:
                    try:
                        port_name = port_name_format.format(
                            interface_number,
                            segment_number,
                            adapter=adapter_number,
                            **cls._generate_replacement(interface_number, segment_number))
                    except (ValueError, KeyError) as e:
                        raise aiohttp.web.HTTPConflict(text="Invalid port name format {}: {}".format(port_name_format, str(e)))

                    port_name = custom_adapter_settings.get("port_name", port_name)
                    port = PortFactory(port_name, segment_number, adapter_number, port_number, "ethernet")
                    interface_number += 1
                    if port_segment_size:
                        if interface_number % port_segment_size == 0:
                            segment_number += 1
                            interface_number = 0
                    else:
                        segment_number += 1

                port.adapter_type = custom_adapter_settings.get("adapter_type", properties.get("adapter_type", None))
                mac_address = custom_adapter_settings.get("mac_address")
                if not mac_address and "mac_address" in properties:
                    mac_address = int_to_macaddress(macaddress_to_int(properties["mac_address"]) + adapter_number)
                port.mac_address = mac_address
                ports.append(port)

        if len(ports):
            adapter_number += 1

        if "serial_adapters" in properties:
            for adapter_number in range(adapter_number, properties["serial_adapters"] + adapter_number):
                for port_number in range(0, port_by_adapter):
                    ports.append(PortFactory("Serial{}/{}".format(segment_number, port_number), segment_number, adapter_number, port_number, "serial"))
                segment_number += 1

        return ports

    @staticmethod
    def _generate_replacement(interface_number, segment_number):
        """
        This will generate replacement string for
        {port0} => {port9}
        {segment0} => {segment9}
        """

        replacements = {}
        for i in range(0, 9):
            replacements["port" + str(i)] = interface_number + i
            replacements["segment" + str(i)] = segment_number + i
        return replacements


class DynamipsPortFactory:
    """
    Create port for dynamips devices
    """

    ADAPTER_MATRIX = {
        "C1700-MB-1FE": {"nb_ports": 1,
                         "port": FastEthernetPort},
        "C1700-MB-WIC1": {"nb_ports": 0,
                          "port": None},
        "C2600-MB-1E": {"nb_ports": 1,
                        "port": EthernetPort},
        "C2600-MB-1FE": {"nb_ports": 1,
                         "port": FastEthernetPort},
        "C2600-MB-2E": {"nb_ports": 2,
                        "port": EthernetPort},
        "C2600-MB-2FE": {"nb_ports": 2,
                         "port": FastEthernetPort},
        "C7200-IO-2FE": {"nb_ports": 2,
                         "port": FastEthernetPort},
        "C7200-IO-FE": {"nb_ports": 1,
                        "port": FastEthernetPort},
        "C7200-IO-GE-E": {"nb_ports": 1,
                          "port": GigabitEthernetPort},
        "GT96100-FE": {"nb_ports": 2,
                       "port": FastEthernetPort},
        "Leopard-2FE": {"nb_ports": 2,
                        "port": FastEthernetPort},
        "NM-16ESW": {"nb_ports": 16,
                     "port": FastEthernetPort},
        "NM-1E": {"nb_ports": 1,
                  "port": EthernetPort},
        "NM-1FE-TX": {"nb_ports": 1,
                      "port": FastEthernetPort},
        "NM-4E": {"nb_ports": 4,
                  "port": EthernetPort},
        "NM-4T": {"nb_ports": 4,
                  "port": SerialPort},
        "PA-2FE-TX": {"nb_ports": 2,
                      "port": FastEthernetPort},
        "PA-4E": {"nb_ports": 4,
                  "port": EthernetPort},
        "PA-4T+": {"nb_ports": 4,
                   "port": SerialPort},
        "PA-8E": {"nb_ports": 8,
                  "port": EthernetPort},
        "PA-8T": {"nb_ports": 8,
                  "port": SerialPort},
        "PA-A1": {"nb_ports": 1,
                  "port": ATMPort},
        "PA-FE-TX": {"nb_ports": 1,
                     "port": FastEthernetPort},
        "PA-GE": {"nb_ports": 1,
                  "port": GigabitEthernetPort},
        "PA-POS-OC3": {"nb_ports": 1,
                       "port": POSPort},
    }

    WIC_MATRIX = {"WIC-1ENET": {"nb_ports": 1,
                                "port": EthernetPort},

                  "WIC-1T": {"nb_ports": 1,
                             "port": SerialPort},

                  "WIC-2T": {"nb_ports": 2,
                             "port": SerialPort}
                  }

    def __new__(cls, properties):

        ports = []

        adapter_number = 0
        wic_slot = 1
        wic_port_number = wic_slot * 16
        display_wic_port_number = 0
        for name in sorted(properties.keys()):
            if name.startswith("slot") and properties[name]:
                port_class = cls.ADAPTER_MATRIX[properties[name]]["port"]
                if port_class:
                    for port_number in range(0, cls.ADAPTER_MATRIX[properties[name]]["nb_ports"]):
                        name = "{}{}/{}".format(port_class.long_name_type(), adapter_number, port_number)
                        port = port_class(name, adapter_number, adapter_number, port_number)
                        port.short_name = "{}{}/{}".format(port.short_name_type, adapter_number, port_number)
                        ports.append(port)
                adapter_number += 1
            elif name.startswith("wic") and properties[name]:
                port_class = cls.WIC_MATRIX[properties[name]]["port"]
                if port_class:
                    for port_number in range(0, cls.WIC_MATRIX[properties[name]]["nb_ports"]):
                        name = "{}{}/{}".format(port_class.long_name_type(), 0, display_wic_port_number)
                        port = port_class(name, 0, 0, wic_port_number)
                        port.short_name = "{}{}/{}".format(port.short_name_type, 0, display_wic_port_number)
                        ports.append(port)
                        display_wic_port_number += 1
                        wic_port_number += 1
                    wic_slot += 1
                    wic_port_number = wic_slot * 16

        return ports<|MERGE_RESOLUTION|>--- conflicted
+++ resolved
@@ -71,13 +71,8 @@
 
             for port_number in range(0, port_by_adapter):
                 if first_port_name and adapter_number == 0:
-<<<<<<< HEAD
                     port_name = custom_adapter_settings.get("port_name", first_port_name)
-                    port = PortFactory(port_name, segment_number, adapter_number, port_number, "ethernet")
-=======
-                    port_name = first_port_name
-                    port = PortFactory(port_name, segment_number, adapter_number, port_number, "ethernet", short_name=first_port_name)
->>>>>>> 23e83b73
+                    port = PortFactory(port_name, segment_number, adapter_number, port_number, "ethernet", short_name=port_name)
                 else:
                     try:
                         port_name = port_name_format.format(
