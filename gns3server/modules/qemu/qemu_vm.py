--- conflicted
+++ resolved
@@ -969,12 +969,9 @@
         """
 
         log.debug('QEMU VM "{name}" [{id}] is closing'.format(name=self._name, id=self._id))
-<<<<<<< HEAD
         self.acpi_shutdown = False
         yield from self.stop()
-=======
-
->>>>>>> a6286db7
+
         if self._console:
             self._manager.port_manager.release_tcp_port(self._console, self._project)
             self._console = None
