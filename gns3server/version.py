--- conflicted
+++ resolved
@@ -23,13 +23,8 @@
 # or negative for a release candidate or beta (after the base version
 # number has been incremented)
 
-<<<<<<< HEAD
-__version__ = "2.2.0rc3"
-__version_info__ = (2, 2, 0, -99) # If it's a git checkout try to add the commit
-=======
 __version__ = "2.2.0dev16"
 __version_info__ = (2, 2, 0, 99)
->>>>>>> 9559748f
 
 if "dev" in __version__:
     try:
