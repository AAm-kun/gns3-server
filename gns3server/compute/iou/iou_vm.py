--- conflicted
+++ resolved
@@ -529,9 +529,6 @@
 
             if "IOURC" not in os.environ:
                 env["IOURC"] = iourc_path
-<<<<<<< HEAD
-            command = await self._build_command()
-=======
 
             # create a symbolic link to the image to avoid IOU error "failed code signing checks"
             # on newer images, see https://github.com/GNS3/gns3-server/issues/1484
@@ -542,8 +539,7 @@
             except OSError as e:
                 raise IOUError("Could not create symbolic link: {}".format(e))
 
-            command = yield from self._build_command()
->>>>>>> ef38ccfe
+            command = await self._build_command()
             try:
                 log.info("Starting IOU: {}".format(command))
                 self.command_line = ' '.join(command)
