# -*- coding: utf-8 -*-
#
# Copyright (C) 2014 GNS3 Technologies Inc.
#
# This program is free software: you can redistribute it and/or modify
# it under the terms of the GNU General Public License as published by
# the Free Software Foundation, either version 3 of the License, or
# (at your option) any later version.
#
# This program is distributed in the hope that it will be useful,
# but WITHOUT ANY WARRANTY; without even the implied warranty of
# MERCHANTABILITY or FITNESS FOR A PARTICULAR PURPOSE.  See the
# GNU General Public License for more details.
#
# You should have received a copy of the GNU General Public License
# along with this program.  If not, see <http://www.gnu.org/licenses/>.

"""
QEMU VM management (creates command line, processes, files etc.) in
order to run a QEMU VM.
"""

import sys
import os
import re
import shlex
import math
import shutil
import struct
import asyncio
import socket
import gns3server
import subprocess
import time
import json

from gns3server.utils import parse_version, shlex_quote
from gns3server.utils.asyncio import subprocess_check_output, cancellable_wait_run_in_executor
from .qemu_error import QemuError
from .utils.qcow2 import Qcow2, Qcow2Error
from .utils.ziputils import pack_zip, unpack_zip
from ..adapters.ethernet_adapter import EthernetAdapter
from ..error import NodeError, ImageMissingError
from ..nios.nio_udp import NIOUDP
from ..nios.nio_tap import NIOTAP
from ..base_node import BaseNode
from ...schemas.qemu import QEMU_OBJECT_SCHEMA, QEMU_PLATFORMS
from ...utils.asyncio import monitor_process
from ...utils.images import md5sum
from ...utils import macaddress_to_int, int_to_macaddress


import logging
log = logging.getLogger(__name__)


class QemuVM(BaseNode):
    module_name = 'qemu'

    """
    QEMU VM implementation.

    :param name: Qemu VM name
    :param node_id: Node identifier
    :param project: Project instance
    :param manager: Manager instance
    :param console: TCP console port
    :param console_type: Console type
    :param qemu_path: path to the QEMU binary
    :param platform: Platform to emulate
    """

    def __init__(self, name, node_id, project, manager, linked_clone=True, qemu_path=None, console=None, console_type="telnet", platform=None):

        super().__init__(name, node_id, project, manager, console=console, console_type=console_type, linked_clone=linked_clone, wrap_console=True)
        server_config = manager.config.get_section_config("Server")
        self._host = server_config.get("host", "127.0.0.1")
        self._monitor_host = server_config.get("monitor_host", "127.0.0.1")
        self._process = None
        self._cpulimit_process = None
        self._monitor = None
        self._stdout_file = ""
        self._qemu_img_stdout_file = ""
        self._execute_lock = asyncio.Lock()
        self._local_udp_tunnels = {}
        self._guest_cid = None
        self._command_line_changed = False

        # QEMU VM settings
        if qemu_path:
            try:
                self.qemu_path = qemu_path
            except QemuError:
                # If the binary is not found for topologies 1.4 and later
                # search via the platform otherwise use the binary name
                if platform:
                    self.platform = platform
                else:
                    self.qemu_path = os.path.basename(qemu_path)
        else:
            self.platform = platform

        self._hda_disk_image = ""
        self._hdb_disk_image = ""
        self._hdc_disk_image = ""
        self._hdd_disk_image = ""
        self._hda_disk_interface = "none"
        self._hdb_disk_interface = "none"
        self._hdc_disk_interface = "none"
        self._hdd_disk_interface = "none"
        self._cdrom_image = ""
        self._bios_image = ""
        self._boot_priority = "c"
        self._mac_address = ""
        self._options = ""
        self._ram = 256
        self._cpus = 1
        self._ethernet_adapters = []
        self._adapter_type = "e1000"
        self._initrd = ""
        self._kernel_image = ""
        self._kernel_command_line = ""
        self._legacy_networking = False
        self._replicate_network_connection_state = True
        self._create_config_disk = False
        self._on_close = "power_off"
        self._cpu_throttling = 0  # means no CPU throttling
        self._process_priority = "low"

        self.mac_address = ""  # this will generate a MAC address
        self.adapters = 1  # creates 1 adapter by default

        # config disk
        self.config_disk_name = self.manager.config_disk
        self.config_disk_image = ""
        if self.config_disk_name:
            if not shutil.which("mcopy"):
                log.warning("Config disk: 'mtools' are not installed.")
                self.config_disk_name = ""
            else:
                try:
                    self.config_disk_image = self.manager.get_abs_image_path(self.config_disk_name)
                except (NodeError, ImageMissingError):
                    log.warning("Config disk: image '{}' missing".format(self.config_disk_name))
                    self.config_disk_name = ""

        log.info('QEMU VM "{name}" [{id}] has been created'.format(name=self._name, id=self._id))

    @property
    def guest_cid(self):
        """
        Returns the CID (console ID) which is an unique identifier between 3 and 65535

        :returns: integer between 3 and 65535
        """

        return self._guest_cid

    @guest_cid.setter
    def guest_cid(self, guest_cid):
        """
        Set the CID (console ID) which is an unique identifier between 3 and 65535

        :returns: integer between 3 and 65535
        """

        self._guest_cid = guest_cid

    @property
    def monitor(self):
        """
        Returns the TCP monitor port.

        :returns: monitor port (integer)
        """

        return self._monitor

    @property
    def qemu_path(self):
        """
        Returns the QEMU binary path for this QEMU VM.

        :returns: QEMU path
        """

        return self._qemu_path

    @qemu_path.setter
    def qemu_path(self, qemu_path):
        """
        Sets the QEMU binary path this QEMU VM.

        :param qemu_path: QEMU path
        """

        if qemu_path and os.pathsep not in qemu_path:
            if sys.platform.startswith("win") and ".exe" not in qemu_path.lower():
                qemu_path += "w.exe"
            new_qemu_path = shutil.which(qemu_path, path=os.pathsep.join(self._manager.paths_list()))
            if new_qemu_path is None:
                raise QemuError("QEMU binary path {} is not found in the path".format(qemu_path))
            qemu_path = new_qemu_path

        self._check_qemu_path(qemu_path)
        self._qemu_path = qemu_path
        self._platform = os.path.basename(qemu_path)
        if self._platform == "qemu-kvm":
            self._platform = "x86_64"
        else:
            qemu_bin = os.path.basename(qemu_path)
            qemu_bin = re.sub(r'(w)?\.(exe|EXE)$', '', qemu_bin)
            # Old version of GNS3 provide a binary named qemu.exe
            if qemu_bin == "qemu":
                self._platform = "i386"
            else:
                self._platform = re.sub(r'^qemu-system-(.*)$', r'\1', qemu_bin, re.IGNORECASE)
        if self._platform.split(".")[0] not in QEMU_PLATFORMS:
            raise QemuError("Platform {} is unknown".format(self._platform))
        log.info('QEMU VM "{name}" [{id}] has set the QEMU path to {qemu_path}'.format(name=self._name,
                                                                                       id=self._id,
                                                                                       qemu_path=qemu_path))

    def _check_qemu_path(self, qemu_path):

        if qemu_path is None:
            raise QemuError("QEMU binary path is not set")
        if not os.path.exists(qemu_path):
            raise QemuError("QEMU binary '{}' is not accessible".format(qemu_path))
        if not os.access(qemu_path, os.X_OK):
            raise QemuError("QEMU binary '{}' is not executable".format(qemu_path))

    @property
    def platform(self):
        """
        Return the current platform
        """
        return self._platform

    @platform.setter
    def platform(self, platform):

        self._platform = platform
        if sys.platform.startswith("win"):
            self.qemu_path = "qemu-system-{}w.exe".format(platform)
        else:
            self.qemu_path = "qemu-system-{}".format(platform)

    def _disk_setter(self, variable, value):
        """
        Use by disk image setter for checking and apply modifications

        :param variable: Variable name in the class
        :param value: New disk value
        """

        value = self.manager.get_abs_image_path(value, self.project.path)
        if not self.linked_clone:
            for node in self.manager.nodes:
                if node != self and getattr(node, variable) == value:
                    raise QemuError("Sorry a node without the linked base setting enabled can only be used once on your server. {} is already used by {}".format(value, node.name))
        setattr(self, "_" + variable, value)
        log.info('QEMU VM "{name}" [{id}] has set the QEMU {variable} path to {disk_image}'.format(name=self._name,
                                                                                                   variable=variable,
                                                                                                   id=self._id,
                                                                                                   disk_image=value))

    @property
    def hda_disk_image(self):
        """
        Returns the hda disk image path for this QEMU VM.

        :returns: QEMU hda disk image path
        """

        return self._hda_disk_image

    @hda_disk_image.setter
    def hda_disk_image(self, hda_disk_image):
        """
        Sets the hda disk image for this QEMU VM.

        :param hda_disk_image: QEMU hda disk image path
        """

        self._disk_setter("hda_disk_image", hda_disk_image)

    @property
    def hdb_disk_image(self):
        """
        Returns the hdb disk image path for this QEMU VM.

        :returns: QEMU hdb disk image path
        """

        return self._hdb_disk_image

    @hdb_disk_image.setter
    def hdb_disk_image(self, hdb_disk_image):
        """
        Sets the hdb disk image for this QEMU VM.

        :param hdb_disk_image: QEMU hdb disk image path
        """

        self._disk_setter("hdb_disk_image", hdb_disk_image)

    @property
    def hdc_disk_image(self):
        """
        Returns the hdc disk image path for this QEMU VM.

        :returns: QEMU hdc disk image path
        """

        return self._hdc_disk_image

    @hdc_disk_image.setter
    def hdc_disk_image(self, hdc_disk_image):
        """
        Sets the hdc disk image for this QEMU VM.

        :param hdc_disk_image: QEMU hdc disk image path
        """

        self._disk_setter("hdc_disk_image", hdc_disk_image)

    @property
    def hdd_disk_image(self):
        """
        Returns the hdd disk image path for this QEMU VM.

        :returns: QEMU hdd disk image path
        """

        return self._hdd_disk_image

    @hdd_disk_image.setter
    def hdd_disk_image(self, hdd_disk_image):
        """
        Sets the hdd disk image for this QEMU VM.

        :param hdd_disk_image: QEMU hdd disk image path
        """

        self._disk_setter("hdd_disk_image", hdd_disk_image)

    @property
    def hda_disk_interface(self):
        """
        Returns the hda disk interface this QEMU VM.

        :returns: QEMU hda disk interface
        """

        return self._hda_disk_interface

    @hda_disk_interface.setter
    def hda_disk_interface(self, hda_disk_interface):
        """
        Sets the hda disk interface for this QEMU VM.

        :param hda_disk_interface: QEMU hda disk interface
        """

        self._hda_disk_interface = hda_disk_interface
        log.info('QEMU VM "{name}" [{id}] has set the QEMU hda disk interface to {interface}'.format(name=self._name,
                                                                                                     id=self._id,
                                                                                                     interface=self._hda_disk_interface))

    @property
    def hdb_disk_interface(self):
        """
        Returns the hdb disk interface this QEMU VM.

        :returns: QEMU hdb disk interface
        """

        return self._hdb_disk_interface

    @hdb_disk_interface.setter
    def hdb_disk_interface(self, hdb_disk_interface):
        """
        Sets the hda disk interface for this QEMU VM.

        :param hdb_disk_interface: QEMU hdb disk interface
        """

        self._hdb_disk_interface = hdb_disk_interface
        log.info('QEMU VM "{name}" [{id}] has set the QEMU hdb disk interface to {interface}'.format(name=self._name,
                                                                                                     id=self._id,
                                                                                                     interface=self._hdb_disk_interface))

    @property
    def hdc_disk_interface(self):
        """
        Returns the hdc disk interface this QEMU VM.

        :returns: QEMU hdc disk interface
        """

        return self._hdc_disk_interface

    @hdc_disk_interface.setter
    def hdc_disk_interface(self, hdc_disk_interface):
        """
        Sets the hdc disk interface for this QEMU VM.

        :param hdc_disk_interface: QEMU hdc disk interface
        """

        self._hdc_disk_interface = hdc_disk_interface
        log.info('QEMU VM "{name}" [{id}] has set the QEMU hdc disk interface to {interface}'.format(name=self._name,
                                                                                                     id=self._id,
                                                                                                     interface=self._hdc_disk_interface))

    @property
    def hdd_disk_interface(self):
        """
        Returns the hda disk interface this QEMU VM.

        :returns: QEMU hda disk interface
        """

        return self._hdd_disk_interface

    @hdd_disk_interface.setter
    def hdd_disk_interface(self, hdd_disk_interface):
        """
        Sets the hdd disk interface for this QEMU VM.

        :param hdd_disk_interface: QEMU hdd disk interface
        """

        self._hdd_disk_interface = hdd_disk_interface
        log.info('QEMU VM "{name}" [{id}] has set the QEMU hdd disk interface to {interface}'.format(name=self._name,
                                                                                                     id=self._id,
                                                                                                     interface=self._hdd_disk_interface))

    @property
    def cdrom_image(self):
        """
        Returns the cdrom image path for this QEMU VM.

        :returns: QEMU cdrom image path
        """

        return self._cdrom_image

    @cdrom_image.setter
    def cdrom_image(self, cdrom_image):
        """
        Sets the cdrom image for this QEMU VM.

        :param cdrom_image: QEMU cdrom image path
        """

        if cdrom_image:
            self._cdrom_image = self.manager.get_abs_image_path(cdrom_image, self.project.path)

            log.info('QEMU VM "{name}" [{id}] has set the QEMU cdrom image path to {cdrom_image}'.format(name=self._name,
                                                                                                         id=self._id,
                                                                                                         cdrom_image=self._cdrom_image))
        else:
            self._cdrom_image = ""

    async def update_property(self, name, value):
        """
        Update Qemu VM properties.
        """

        setattr(self, name, value)
        if name == "cdrom_image":
            # let the guest know about the new cdrom image
            await self._update_cdrom_image()
        self._command_line_changed = True

    async def _update_cdrom_image(self):
        """
        Update the cdrom image path for the Qemu guest OS
        """

        if self.is_running():
            if self._cdrom_image:
                self._cdrom_option()  # this will check the cdrom image is accessible
                await self._control_vm("eject -f ide1-cd0")
                await self._control_vm("change ide1-cd0 {}".format(self._cdrom_image))
                log.info('QEMU VM "{name}" [{id}] has changed the cdrom image path to {cdrom_image}'.format(name=self._name,
                                                                                                            id=self._id,
                                                                                                            cdrom_image=self._cdrom_image))
            else:
                await self._control_vm("eject -f ide1-cd0")
                log.info('QEMU VM "{name}" [{id}] has ejected the cdrom image'.format(name=self._name, id=self._id))

    @property
    def bios_image(self):
        """
        Returns the bios image path for this QEMU VM.

        :returns: QEMU bios image path
        """

        return self._bios_image

    @bios_image.setter
    def bios_image(self, bios_image):
        """
        Sets the bios image for this QEMU VM.

        :param bios_image: QEMU bios image path
        """

        self._bios_image = self.manager.get_abs_image_path(bios_image, self.project.path)
        log.info('QEMU VM "{name}" [{id}] has set the QEMU bios image path to {bios_image}'.format(name=self._name,
                                                                                                   id=self._id,
                                                                                                   bios_image=self._bios_image))

    @property
    def boot_priority(self):
        """
        Returns the boot priority for this QEMU VM.

        :returns: QEMU boot priority
        """

        return self._boot_priority

    @boot_priority.setter
    def boot_priority(self, boot_priority):
        """
        Sets the boot priority for this QEMU VM.

        :param boot_priority: QEMU boot priority
        """

        self._boot_priority = boot_priority
        log.info('QEMU VM "{name}" [{id}] has set the boot priority to {boot_priority}'.format(name=self._name,
                                                                                               id=self._id,
                                                                                               boot_priority=self._boot_priority))

    @property
    def ethernet_adapters(self):
        """
        Return the list of ethernet adapters of the node
        """
        return self._ethernet_adapters

    @property
    def adapters(self):
        """
        Returns the number of Ethernet adapters for this QEMU VM.

        :returns: number of adapters
        """

        return len(self._ethernet_adapters)

    @adapters.setter
    def adapters(self, adapters):
        """
        Sets the number of Ethernet adapters for this QEMU VM.

        :param adapters: number of adapters
        """

        self._ethernet_adapters.clear()
        for adapter_number in range(0, adapters):
            self._ethernet_adapters.append(EthernetAdapter())

        log.info('QEMU VM "{name}" [{id}]: number of Ethernet adapters changed to {adapters}'.format(name=self._name,
                                                                                                     id=self._id,
                                                                                                     adapters=adapters))

    @property
    def adapter_type(self):
        """
        Returns the adapter type for this QEMU VM.

        :returns: adapter type (string)
        """

        return self._adapter_type

    @adapter_type.setter
    def adapter_type(self, adapter_type):
        """
        Sets the adapter type for this QEMU VM.

        :param adapter_type: adapter type (string)
        """

        self._adapter_type = adapter_type

        log.info('QEMU VM "{name}" [{id}]: adapter type changed to {adapter_type}'.format(name=self._name,
                                                                                          id=self._id,
                                                                                          adapter_type=adapter_type))

    @property
    def mac_address(self):
        """
        Returns the MAC address for this QEMU VM.

        :returns: adapter type (string)
        """

        return self._mac_address

    @mac_address.setter
    def mac_address(self, mac_address):
        """
        Sets the MAC address for this QEMU VM.

        :param mac_address: MAC address
        """

        if not mac_address:
            # use the node UUID to generate a random MAC address
            self._mac_address = "0c:%s:%s:%s:%s:00" % (self.project.id[-4:-2], self.project.id[-2:], self.id[-4:-2], self.id[-2:])
        else:
            self._mac_address = mac_address

        log.info('QEMU VM "{name}" [{id}]: MAC address changed to {mac_addr}'.format(name=self._name,
                                                                                     id=self._id,
                                                                                     mac_addr=self._mac_address))

    @property
    def legacy_networking(self):
        """
        Returns either QEMU legacy networking commands are used.

        :returns: boolean
        """

        return self._legacy_networking

    @legacy_networking.setter
    def legacy_networking(self, legacy_networking):
        """
        Sets either QEMU legacy networking commands are used.

        :param legacy_networking: boolean
        """

        if legacy_networking:
            log.info('QEMU VM "{name}" [{id}] has enabled legacy networking'.format(name=self._name, id=self._id))
        else:
            log.info('QEMU VM "{name}" [{id}] has disabled legacy networking'.format(name=self._name, id=self._id))
        self._legacy_networking = legacy_networking

    @property
    def replicate_network_connection_state(self):
        """
        Returns whether the network connection state for links is replicated in QEMU.

        :returns: boolean
        """

        return self._replicate_network_connection_state

    @replicate_network_connection_state.setter
    def replicate_network_connection_state(self, replicate_network_connection_state):
        """
        Sets whether the network connection state for links is replicated in QEMU

        :param replicate_network_connection_state: boolean
        """

        if replicate_network_connection_state:
            log.info('QEMU VM "{name}" [{id}] has enabled network connection state replication'.format(name=self._name, id=self._id))
        else:
            log.info('QEMU VM "{name}" [{id}] has disabled network connection state replication'.format(name=self._name, id=self._id))
        self._replicate_network_connection_state = replicate_network_connection_state

    @property
    def create_config_disk(self):
        """
        Returns whether a config disk is automatically created on HDD disk interface (secondary slave)

        :returns: boolean
        """

        return self._create_config_disk

    @create_config_disk.setter
    def create_config_disk(self, create_config_disk):
        """
        Sets whether a config disk is automatically created on HDD disk interface (secondary slave)

        :param replicate_network_connection_state: boolean
        """

        if create_config_disk:
            log.info('QEMU VM "{name}" [{id}] has enabled the config disk creation feature'.format(name=self._name, id=self._id))
        else:
            log.info('QEMU VM "{name}" [{id}] has disabled the config disk creation feature'.format(name=self._name, id=self._id))
        self._create_config_disk = create_config_disk

    @property
    def on_close(self):
        """
        Returns the action to execute when the VM is stopped/closed

        :returns: string
        """

        return self._on_close

    @on_close.setter
    def on_close(self, on_close):
        """
        Sets the action to execute when the VM is stopped/closed

        :param on_close: string
        """

        log.info('QEMU VM "{name}" [{id}] set the close action to "{action}"'.format(name=self._name, id=self._id, action=on_close))
        self._on_close = on_close

    @property
    def cpu_throttling(self):
        """
        Returns the percentage of CPU allowed.

        :returns: integer
        """

        return self._cpu_throttling

    @cpu_throttling.setter
    def cpu_throttling(self, cpu_throttling):
        """
        Sets the percentage of CPU allowed.

        :param cpu_throttling: integer
        """

        log.info('QEMU VM "{name}" [{id}] has set the percentage of CPU allowed to {cpu}'.format(name=self._name,
                                                                                                 id=self._id,
                                                                                                 cpu=cpu_throttling))
        self._cpu_throttling = cpu_throttling
        self._stop_cpulimit()
        if cpu_throttling:
            self._set_cpu_throttling()

    @property
    def process_priority(self):
        """
        Returns the process priority.

        :returns: string
        """

        return self._process_priority

    @process_priority.setter
    def process_priority(self, process_priority):
        """
        Sets the process priority.

        :param process_priority: string
        """

        log.info('QEMU VM "{name}" [{id}] has set the process priority to {priority}'.format(name=self._name,
                                                                                             id=self._id,
                                                                                             priority=process_priority))
        self._process_priority = process_priority

    @property
    def ram(self):
        """
        Returns the RAM amount for this QEMU VM.

        :returns: RAM amount in MB
        """

        return self._ram

    @ram.setter
    def ram(self, ram):
        """
        Sets the amount of RAM for this QEMU VM.

        :param ram: RAM amount in MB
        """

        log.info('QEMU VM "{name}" [{id}] has set the RAM to {ram}'.format(name=self._name, id=self._id, ram=ram))
        self._ram = ram

    @property
    def cpus(self):
        """
        Returns the number of vCPUs this QEMU VM.

        :returns: number of vCPUs.
        """

        return self._cpus

    @cpus.setter
    def cpus(self, cpus):
        """
        Sets the number of vCPUs this QEMU VM.

        :param cpus: number of vCPUs.
        """

        log.info('QEMU VM "{name}" [{id}] has set the number of vCPUs to {cpus}'.format(name=self._name, id=self._id, cpus=cpus))
        self._cpus = cpus

    @property
    def options(self):
        """
        Returns the options for this QEMU VM.

        :returns: QEMU options
        """

        return self._options

    @options.setter
    def options(self, options):
        """
        Sets the options for this QEMU VM.

        :param options: QEMU options
        """

        log.info('QEMU VM "{name}" [{id}] has set the QEMU options to {options}'.format(name=self._name,
                                                                                        id=self._id,
                                                                                        options=options))

        if not sys.platform.startswith("linux"):
            if "-no-kvm" in options:
                options = options.replace("-no-kvm", "")
            if "-enable-kvm" in options:
                options = options.replace("-enable-kvm", "")
        else:
            if "-no-hax" in options:
                options = options.replace("-no-hax", "")
            if "-enable-hax" in options:
                options = options.replace("-enable-hax", "")
            if "-icount" in options and ("-no-kvm" not in options):
                # automatically add the -no-kvm option if -icount is detected
                # to help with the migration of ASA VMs created before version 1.4
                options = "-no-kvm " + options
        self._options = options.strip()

    @property
    def initrd(self):
        """
        Returns the initrd path for this QEMU VM.

        :returns: QEMU initrd path
        """

        return self._initrd

    @initrd.setter
    def initrd(self, initrd):
        """
        Sets the initrd path for this QEMU VM.

        :param initrd: QEMU initrd path
        """

        initrd = self.manager.get_abs_image_path(initrd, self.project.path)

        log.info('QEMU VM "{name}" [{id}] has set the QEMU initrd path to {initrd}'.format(name=self._name,
                                                                                           id=self._id,
                                                                                           initrd=initrd))
        if "asa" in initrd and self._initrd != initrd:
            self.project.emit("log.warning", {"message": "Warning ASA 8 is not supported by GNS3 and Cisco, please use ASAv instead. Depending of your hardware and OS this could not work or you could be limited to one instance. If ASA 8 is not booting their is no GNS3 solution, you must to upgrade to ASAv."})
        self._initrd = initrd

    @property
    def kernel_image(self):
        """
        Returns the kernel image path for this QEMU VM.

        :returns: QEMU kernel image path
        """

        return self._kernel_image

    @kernel_image.setter
    def kernel_image(self, kernel_image):
        """
        Sets the kernel image path for this QEMU VM.

        :param kernel_image: QEMU kernel image path
        """

        kernel_image = self.manager.get_abs_image_path(kernel_image, self.project.path)
        log.info('QEMU VM "{name}" [{id}] has set the QEMU kernel image path to {kernel_image}'.format(name=self._name,
                                                                                                       id=self._id,
                                                                                                       kernel_image=kernel_image))
        self._kernel_image = kernel_image

    @property
    def kernel_command_line(self):
        """
        Returns the kernel command line for this QEMU VM.

        :returns: QEMU kernel command line
        """

        return self._kernel_command_line

    @kernel_command_line.setter
    def kernel_command_line(self, kernel_command_line):
        """
        Sets the kernel command line for this QEMU VM.

        :param kernel_command_line: QEMU kernel command line
        """

        log.info('QEMU VM "{name}" [{id}] has set the QEMU kernel command line to {kernel_command_line}'.format(name=self._name,
                                                                                                                id=self._id,
                                                                                                                kernel_command_line=kernel_command_line))
        self._kernel_command_line = kernel_command_line

    async def _set_process_priority(self):
        """
        Changes the process priority
        """

        if self._process_priority == "normal":
            return

        if sys.platform.startswith("win"):
            try:
                import win32api
                import win32con
                import win32process
            except ImportError:
                log.error("pywin32 must be installed to change the priority class for QEMU VM {}".format(self._name))
            else:
                log.info("Setting QEMU VM {} priority class to {}".format(self._name, self._process_priority))
                handle = win32api.OpenProcess(win32con.PROCESS_ALL_ACCESS, 0, self._process.pid)
                if self._process_priority == "realtime":
                    priority = win32process.REALTIME_PRIORITY_CLASS
                elif self._process_priority == "very high":
                    priority = win32process.HIGH_PRIORITY_CLASS
                elif self._process_priority == "high":
                    priority = win32process.ABOVE_NORMAL_PRIORITY_CLASS
                elif self._process_priority == "low":
                    priority = win32process.BELOW_NORMAL_PRIORITY_CLASS
                elif self._process_priority == "very low":
                    priority = win32process.IDLE_PRIORITY_CLASS
                else:
                    priority = win32process.NORMAL_PRIORITY_CLASS
                try:
                    win32process.SetPriorityClass(handle, priority)
                except win32process.error as e:
                    log.error('Could not change process priority for QEMU VM "{}": {}'.format(self._name, e))
        else:
            if self._process_priority == "realtime":
                priority = -20
            elif self._process_priority == "very high":
                priority = -15
            elif self._process_priority == "high":
                priority = -5
            elif self._process_priority == "low":
                priority = 5
            elif self._process_priority == "very low":
                priority = 19
            else:
                priority = 0
            try:
                process = await asyncio.create_subprocess_exec('renice', '-n', str(priority), '-p', str(self._process.pid))
                await process.wait()
            except (OSError, subprocess.SubprocessError) as e:
                log.error('Could not change process priority for QEMU VM "{}": {}'.format(self._name, e))

    def _stop_cpulimit(self):
        """
        Stops the cpulimit process.
        """

        if self._cpulimit_process and self._cpulimit_process.returncode is None:
            self._cpulimit_process.kill()
            try:
                self._process.wait(3)
            except subprocess.TimeoutExpired:
                log.error("Could not kill cpulimit process {}".format(self._cpulimit_process.pid))

    def _set_cpu_throttling(self):
        """
        Limits the CPU usage for current QEMU process.
        """

        if not self.is_running():
            return

        try:
            if sys.platform.startswith("win") and hasattr(sys, "frozen"):
                cpulimit_exec = os.path.join(os.path.dirname(os.path.abspath(sys.executable)), "cpulimit", "cpulimit.exe")
            else:
                cpulimit_exec = "cpulimit"
            subprocess.Popen([cpulimit_exec, "--lazy", "--pid={}".format(self._process.pid), "--limit={}".format(self._cpu_throttling)], cwd=self.working_dir)
            log.info("CPU throttled to {}%".format(self._cpu_throttling))
        except FileNotFoundError:
            raise QemuError("cpulimit could not be found, please install it or deactivate CPU throttling")
        except (OSError, subprocess.SubprocessError) as e:
            raise QemuError("Could not throttle CPU: {}".format(e))

    async def create(self):
        """
        Creates QEMU VM and sets proper MD5 hashes
        """

        # In case user upload image manually we don't have md5 sums.
        # We need generate hashes at this point, otherwise they will be generated
        # at __json__ but not on separate thread.
        await cancellable_wait_run_in_executor(md5sum, self._hda_disk_image)
        await cancellable_wait_run_in_executor(md5sum, self._hdb_disk_image)
        await cancellable_wait_run_in_executor(md5sum, self._hdc_disk_image)
        await cancellable_wait_run_in_executor(md5sum, self._hdd_disk_image)

        super(QemuVM, self).create()

    async def start(self):
        """
        Starts this QEMU VM.
        """

        async with self._execute_lock:
            if self.is_running():
                # resume the VM if it is paused
                await self.resume()
                return

            if self._manager.config.get_section_config("Qemu").getboolean("monitor", True):
                try:
                    info = socket.getaddrinfo(self._monitor_host, 0, socket.AF_UNSPEC, socket.SOCK_STREAM, 0, socket.AI_PASSIVE)
                    if not info:
                        raise QemuError("getaddrinfo returns an empty list on {}".format(self._monitor_host))
                    for res in info:
                        af, socktype, proto, _, sa = res
                        # let the OS find an unused port for the Qemu monitor
                        with socket.socket(af, socktype, proto) as sock:
                            sock.setsockopt(socket.SOL_SOCKET, socket.SO_REUSEADDR, 1)
                            sock.bind(sa)
                            self._monitor = sock.getsockname()[1]
                except OSError as e:
                    raise QemuError("Could not find free port for the Qemu monitor: {}".format(e))

            # check if there is enough RAM to run
            self.check_available_ram(self.ram)

            command = await self._build_command()
            command_string = " ".join(shlex_quote(s) for s in command)
            try:
                log.info("Starting QEMU with: {}".format(command_string))
                self._stdout_file = os.path.join(self.working_dir, "qemu.log")
                log.info("logging to {}".format(self._stdout_file))
                with open(self._stdout_file, "w", encoding="utf-8") as fd:
                    fd.write("Start QEMU with {}\n\nExecution log:\n".format(command_string))
                    self.command_line = ' '.join(command)
                    self._process = await asyncio.create_subprocess_exec(*command,
                                                                              stdout=fd,
                                                                              stderr=subprocess.STDOUT,
                                                                              cwd=self.working_dir)
                log.info('QEMU VM "{}" started PID={}'.format(self._name, self._process.pid))
                self._command_line_changed = False
                self.status = "started"
                monitor_process(self._process, self._termination_callback)
            except (OSError, subprocess.SubprocessError, UnicodeEncodeError) as e:
                stdout = self.read_stdout()
                log.error("Could not start QEMU {}: {}\n{}".format(self.qemu_path, e, stdout))
                raise QemuError("Could not start QEMU {}: {}\n{}".format(self.qemu_path, e, stdout))

            await self._set_process_priority()
            if self._cpu_throttling:
                self._set_cpu_throttling()

            if "-enable-kvm" in command_string or "-enable-hax" in command_string:
                self._hw_virtualization = True

            await self._start_ubridge()
            set_link_commands = []
            for adapter_number, adapter in enumerate(self._ethernet_adapters):
                nio = adapter.get_nio(0)
                if nio:
                    await self.add_ubridge_udp_connection("QEMU-{}-{}".format(self._id, adapter_number),
                                                               self._local_udp_tunnels[adapter_number][1],
                                                               nio)
                    if nio.suspend and self._replicate_network_connection_state:
                        set_link_commands.append("set_link gns3-{} off".format(adapter_number))
                elif self._replicate_network_connection_state:
                    set_link_commands.append("set_link gns3-{} off".format(adapter_number))

            if "-loadvm" not in command_string and self._replicate_network_connection_state:
                # only set the link statuses if not restoring a previous VM state
                await self._control_vm_commands(set_link_commands)

        try:
            if self.is_running():
                await self.start_wrap_console()
        except OSError as e:
            raise QemuError("Could not start Telnet QEMU console {}\n".format(e))

    async def _termination_callback(self, returncode):
        """
        Called when the process has stopped.

        :param returncode: Process returncode
        """

        if self.started:
            log.info("QEMU process has stopped, return code: %d", returncode)
            await self.stop()
            # A return code of 1 seem fine on Windows
            if returncode != 0 and (not sys.platform.startswith("win") or returncode != 1):
                self.project.emit("log.error", {"message": "QEMU process has stopped, return code: {}\n{}".format(returncode, self.read_stdout())})

    async def stop(self):
        """
        Stops this QEMU VM.
        """

        await self._stop_ubridge()
        async with self._execute_lock:
            # stop the QEMU process
            self._hw_virtualization = False
            if self.is_running():
                log.info('Stopping QEMU VM "{}" PID={}'.format(self._name, self._process.pid))
                try:

                    if self.on_close == "save_vm_state":
                        await self._control_vm("stop")
                        await self._control_vm("savevm GNS3_SAVED_STATE")
                        wait_for_savevm = 120
                        while wait_for_savevm:
                            await asyncio.sleep(1)
                            status = await self._saved_state_option()
                            wait_for_savevm -= 1
                            if status != []:
                                break

                    if self.on_close == "shutdown_signal":
                        await self._control_vm("system_powerdown")
                        await gns3server.utils.asyncio.wait_for_process_termination(self._process, timeout=120)
                    else:
                        self._process.terminate()
                        await gns3server.utils.asyncio.wait_for_process_termination(self._process, timeout=3)
                except ProcessLookupError:
                    pass
                except asyncio.TimeoutError:
                    if self._process:
                        try:
                            self._process.kill()
                        except ProcessLookupError:
                            pass
                        if self._process.returncode is None:
                            log.warning('QEMU VM "{}" PID={} is still running'.format(self._name, self._process.pid))
            self._process = None
            self._stop_cpulimit()
            if self.on_close != "save_vm_state":
                await self._clear_save_vm_stated()
            await self._export_config()
            await super().stop()

    async def _open_qemu_monitor_connection_vm(self, timeout=10):
        """
        Opens a connection to the QEMU monitor.

        :param timeout: timeout to connect to the monitor TCP server
        :returns: The reader returned is a StreamReader instance; the writer is a StreamWriter instance
        """

        begin = time.time()
        connection_success = False
        last_exception = None
        reader = writer = None
        while time.time() - begin < timeout:
            await asyncio.sleep(0.01)
            try:
                log.debug("Connecting to Qemu monitor on {}:{}".format(self._monitor_host, self._monitor))
                reader, writer = await asyncio.open_connection(self._monitor_host, self._monitor)
            except (asyncio.TimeoutError, OSError) as e:
                last_exception = e
                continue
            connection_success = True
            break

        if not connection_success:
            log.warning("Could not connect to QEMU monitor on {}:{}: {}".format(self._monitor_host, self._monitor,
                                                                                last_exception))
        else:
            log.info("Connected to QEMU monitor on {}:{} after {:.4f} seconds".format(self._monitor_host, self._monitor, time.time() - begin))
        return reader, writer

    async def _control_vm(self, command, expected=None):
        """
        Executes a command with QEMU monitor when this VM is running.

        :param command: QEMU monitor command (e.g. info status, stop etc.)
        :param expected: An array of expected strings

        :returns: result of the command (matched object or None)
        """

        result = None
        if self.is_running() and self._monitor:
            log.info("Execute QEMU monitor command: {}".format(command))
            reader, writer = await self._open_qemu_monitor_connection_vm()
            if reader is None and writer is None:
                return result

            try:
                cmd_byte = command.encode('ascii')
                writer.write(cmd_byte + b"\n")
                if not expected:
                    while True:
                        line = await asyncio.wait_for(reader.readline(), timeout=3)  # echo of the command
                        if not line or cmd_byte in line:
                            break
            except asyncio.TimeoutError:
                log.warning("Missing echo of command '{}'".format(command))
            except OSError as e:
                log.warning("Could not write to QEMU monitor: {}".format(e))
                writer.close()
                return result
            if expected:
                try:
                    while result is None:
                        line = await asyncio.wait_for(reader.readline(), timeout=3)
                        if not line:
                            break
                        for expect in expected:
                            if expect in line:
                                result = line.decode("utf-8").strip()
                                break
                except asyncio.TimeoutError:
                    log.warning("Timeout while waiting for result of command '{}'".format(command))
                except (ConnectionError, EOFError) as e:
                    log.warning("Could not read from QEMU monitor: {}".format(e))
            writer.close()
        return result

    async def _control_vm_commands(self, commands):
        """
        Executes commands with QEMU monitor when this VM is running.

        :param commands: a list of QEMU monitor commands (e.g. info status, stop etc.)
        """

        if self.is_running() and self._monitor:

            reader, writer = await self._open_qemu_monitor_connection_vm()
            if reader is None and writer is None:
                return

            for command in commands:
                log.info("Execute QEMU monitor command: {}".format(command))
                try:
                    cmd_byte = command.encode('ascii')
                    writer.write(cmd_byte + b"\n")
                    while True:
                        line = await asyncio.wait_for(reader.readline(), timeout=3)  # echo of the command
                        if not line or cmd_byte in line:
                            break
                except asyncio.TimeoutError:
                    log.warning("Missing echo of command '{}'".format(command))
                except OSError as e:
                    log.warning("Could not write to QEMU monitor: {}".format(e))
            writer.close()

    async def close(self):
        """
        Closes this QEMU VM.
        """

        if not (await super().close()):
            return False

        #FIXME: Don't wait for ACPI shutdown when closing the project, should we?
        if self.on_close == "shutdown_signal":
            self.on_close = "power_off"
        await self.stop()

        for adapter in self._ethernet_adapters:
            if adapter is not None:
                for nio in adapter.ports.values():
                    if nio and isinstance(nio, NIOUDP):
                        self.manager.port_manager.release_udp_port(nio.lport, self._project)

        for udp_tunnel in self._local_udp_tunnels.values():
            self.manager.port_manager.release_udp_port(udp_tunnel[0].lport, self._project)
            self.manager.port_manager.release_udp_port(udp_tunnel[1].lport, self._project)
        self._local_udp_tunnels = {}

    async def _get_vm_status(self):
        """
        Returns this VM suspend status.

        Status are extracted from:
          https://github.com/qemu/qemu/blob/master/qapi-schema.json#L152

        :returns: status (string)
        """

        result = await self._control_vm("info status", [
            b"debug", b"inmigrate", b"internal-error", b"io-error",
            b"paused", b"postmigrate", b"prelaunch", b"finish-migrate",
            b"restore-vm", b"running", b"save-vm", b"shutdown", b"suspended",
            b"watchdog", b"guest-panicked"
        ])
        if result is None:
            return result
        status = result.rsplit(' ', 1)[1]
        if status == "running" or status == "prelaunch":
            self.status = "started"
        elif status == "suspended":
            self.status = "suspended"
        elif status == "shutdown":
            self.status = "stopped"
        return status

    async def suspend(self):
        """
        Suspends this QEMU VM.
        """

        if self.is_running():
            vm_status = await self._get_vm_status()
            if vm_status is None:
                raise QemuError("Suspending a QEMU VM is not supported")
            elif vm_status == "running" or vm_status == "prelaunch":
                await self._control_vm("stop")
                self.status = "suspended"
                log.debug("QEMU VM has been suspended")
            else:
                log.info("QEMU VM is not running to be suspended, current status is {}".format(vm_status))

    async def reload(self):
        """
        Reloads this QEMU VM.
        """

        if self._command_line_changed:
            await self.stop()
            await self.start()
        else:
            await self._control_vm("system_reset")
        log.debug("QEMU VM has been reset")

    async def resume(self):
        """
        Resumes this QEMU VM.
        """

        vm_status = await self._get_vm_status()
        if vm_status is None:
            raise QemuError("Resuming a QEMU VM is not supported")
        elif vm_status == "paused":
            await self._control_vm("cont")
            self.status = "started"
            log.debug("QEMU VM has been resumed")
        else:
            log.info("QEMU VM is not paused to be resumed, current status is {}".format(vm_status))

    async def adapter_add_nio_binding(self, adapter_number, nio):
        """
        Adds an adapter NIO binding.

        :param adapter_number: adapter number
        :param nio: NIO instance to add to the adapter
        """

        try:
            adapter = self._ethernet_adapters[adapter_number]
        except IndexError:
            raise QemuError('Adapter {adapter_number} does not exist on QEMU VM "{name}"'.format(name=self._name,
                                                                                                 adapter_number=adapter_number))

        if self.is_running():
            try:
                await self.add_ubridge_udp_connection("QEMU-{}-{}".format(self._id, adapter_number),
                                                           self._local_udp_tunnels[adapter_number][1],
                                                           nio)
                if self._replicate_network_connection_state:
                    await self._control_vm("set_link gns3-{} on".format(adapter_number))
            except (IndexError, KeyError):
                raise QemuError('Adapter {adapter_number} does not exist on QEMU VM "{name}"'.format(name=self._name,
                                                                                                     adapter_number=adapter_number))

        adapter.add_nio(0, nio)
        log.info('QEMU VM "{name}" [{id}]: {nio} added to adapter {adapter_number}'.format(name=self._name,
                                                                                           id=self._id,
                                                                                           nio=nio,
                                                                                           adapter_number=adapter_number))

    async def adapter_update_nio_binding(self, adapter_number, nio):
        """
        Update an adapter NIO binding.

        :param adapter_number: adapter number
        :param nio: NIO instance to update the adapter
        """

        if self.is_running():
            try:
                await self.update_ubridge_udp_connection("QEMU-{}-{}".format(self._id, adapter_number),
                                                              self._local_udp_tunnels[adapter_number][1],
                                                              nio)
                if self._replicate_network_connection_state:
                    if nio.suspend:
                        await self._control_vm("set_link gns3-{} off".format(adapter_number))
                    else:
                        await self._control_vm("set_link gns3-{} on".format(adapter_number))
            except IndexError:
                raise QemuError('Adapter {adapter_number} does not exist on QEMU VM "{name}"'.format(name=self._name,
                                                                                                     adapter_number=adapter_number))

    async def adapter_remove_nio_binding(self, adapter_number):
        """
        Removes an adapter NIO binding.

        :param adapter_number: adapter number

        :returns: NIO instance
        """

        try:
            adapter = self._ethernet_adapters[adapter_number]
        except IndexError:
            raise QemuError('Adapter {adapter_number} does not exist on QEMU VM "{name}"'.format(name=self._name,
                                                                                                 adapter_number=adapter_number))

        await self.stop_capture(adapter_number)
        if self.is_running():
            if self._replicate_network_connection_state:
                await self._control_vm("set_link gns3-{} off".format(adapter_number))
            await self._ubridge_send("bridge delete {name}".format(name="QEMU-{}-{}".format(self._id, adapter_number)))

        nio = adapter.get_nio(0)
        if isinstance(nio, NIOUDP):
            self.manager.port_manager.release_udp_port(nio.lport, self._project)
        adapter.remove_nio(0)

        log.info('QEMU VM "{name}" [{id}]: {nio} removed from adapter {adapter_number}'.format(name=self._name,
                                                                                               id=self._id,
                                                                                               nio=nio,
                                                                                               adapter_number=adapter_number))
        return nio

    def get_nio(self, adapter_number):
        """
        Gets an adapter NIO binding.

        :param adapter_number: adapter number

        :returns: NIO instance
        """

        try:
            adapter = self._ethernet_adapters[adapter_number]
        except IndexError:
            raise QemuError('Adapter {adapter_number} does not exist on QEMU VM "{name}"'.format(name=self._name,
                                                                                                 adapter_number=adapter_number))

        nio = adapter.get_nio(0)

        if not nio:
            raise QemuError("Adapter {} is not connected".format(adapter_number))

        return nio

    async def start_capture(self, adapter_number, output_file):
        """
        Starts a packet capture.

        :param adapter_number: adapter number
        :param output_file: PCAP destination file for the capture
        """

        nio = self.get_nio(adapter_number)
        if nio.capturing:
            raise QemuError("Packet capture is already activated on adapter {adapter_number}".format(adapter_number=adapter_number))

        nio.start_packet_capture(output_file)
        if self.ubridge:
            await self._ubridge_send('bridge start_capture {name} "{output_file}"'.format(name="QEMU-{}-{}".format(self._id, adapter_number),
                                                                                               output_file=output_file))

        log.info("QEMU VM '{name}' [{id}]: starting packet capture on adapter {adapter_number}".format(name=self.name,
                                                                                                       id=self.id,
                                                                                                       adapter_number=adapter_number))

    async def stop_capture(self, adapter_number):
        """
        Stops a packet capture.

        :param adapter_number: adapter number
        """

        nio = self.get_nio(adapter_number)
        if not nio.capturing:
            return

        nio.stop_packet_capture()
        if self.ubridge:
            await self._ubridge_send('bridge stop_capture {name}'.format(name="QEMU-{}-{}".format(self._id, adapter_number)))

        log.info("QEMU VM '{name}' [{id}]: stopping packet capture on adapter {adapter_number}".format(name=self.name,
                                                                                                       id=self.id,
                                                                                                       adapter_number=adapter_number))

    @property
    def started(self):
        """
        Returns either this QEMU VM has been started or not.

        :returns: boolean
        """

        return self.status == "started"

    def read_stdout(self):
        """
        Reads the standard output of the QEMU process.
        Only use when the process has been stopped or has crashed.
        """

        output = ""
        if self._stdout_file:
            try:
                with open(self._stdout_file, "rb") as file:
                    output = file.read().decode("utf-8", errors="replace")
            except OSError as e:
                log.warning("Could not read {}: {}".format(self._stdout_file, e))
        return output

    def read_qemu_img_stdout(self):
        """
        Reads the standard output of the QEMU-IMG process.
        """

        output = ""
        if self._qemu_img_stdout_file:
            try:
                with open(self._qemu_img_stdout_file, "rb") as file:
                    output = file.read().decode("utf-8", errors="replace")
            except OSError as e:
                log.warning("Could not read {}: {}".format(self._qemu_img_stdout_file, e))
        return output

    def is_running(self):
        """
        Checks if the QEMU process is running

        :returns: True or False
        """

        if self._process:
            if self._process.returncode is None:
                return True
            else:
                self._process = None
        return False

    def command(self):
        """
        Returns the QEMU command line.

        :returns: QEMU command line (string)
        """

        return " ".join(self._build_command())

    @BaseNode.console_type.setter
    def console_type(self, new_console_type):
        """
        Sets the console type for this QEMU VM.

        :param new_console_type: console type (string)
        """

        if self.is_running() and self.console_type != new_console_type:
            raise QemuError('"{name}" must be stopped to change the console type to {new_console_type}'.format(name=self._name, new_console_type=new_console_type))

        super(QemuVM, QemuVM).console_type.__set__(self, new_console_type)

    def _serial_options(self):

        if self._console:
            return ["-serial", "telnet:127.0.0.1:{},server,nowait".format(self._internal_console_port)]
        else:
            return []

    def _vnc_options(self):

        if self._console:
            vnc_port = self._console - 5900  # subtract by 5900 to get the display number
            return ["-vnc", "{}:{}".format(self._manager.port_manager.console_host, vnc_port)]
        else:
            return []

    def _spice_options(self):

        if self._console:
            console_host = self._manager.port_manager.console_host
            if console_host == "0.0.0.0":
                if socket.has_ipv6:
                    # to fix an issue with Qemu when IPv4 is not enabled
                    # see https://github.com/GNS3/gns3-gui/issues/2352
                    # FIXME: consider making this more global (not just for Qemu + SPICE)
                    console_host = "::"
                else:
                    raise QemuError("IPv6 must be enabled in order to use the SPICE console")
            return ["-spice",
                    "addr={},port={},disable-ticketing".format(console_host, self._console),
                    "-vga", "qxl"]
        else:
            return []

    def _spice_with_agent_options(self):

        spice_options = self._spice_options()
        if self._console:
            # agent options (mouse/screen)
            agent_options = ["-device", "virtio-serial",
                             "-chardev", "spicevmc,id=vdagent,debug=0,name=vdagent",
                             "-device", "virtserialport,chardev=vdagent,name=com.redhat.spice.0"]
            spice_options.extend(agent_options)
            # folder sharing options
            folder_sharing_options = ["-chardev", "spiceport,name=org.spice-space.webdav.0,id=charchannel0",
                                      "-device", "virtserialport,chardev=charchannel0,id=channel0,name=org.spice-space.webdav.0"]
            spice_options.extend(folder_sharing_options)
        return spice_options

    def _monitor_options(self):

        if self._monitor:
            return ["-monitor", "tcp:{}:{},server,nowait".format(self._monitor_host, self._monitor)]
        else:
            return []

    def _get_qemu_img(self):
        """
        Search the qemu-img binary in the same binary of the qemu binary
        for avoiding version incompatibility.

        :returns: qemu-img path or raise an error
        """
        qemu_img_path = ""
        qemu_path_dir = os.path.dirname(self.qemu_path)
        try:
            for f in os.listdir(qemu_path_dir):
                if f.startswith("qemu-img"):
                    qemu_img_path = os.path.join(qemu_path_dir, f)
        except OSError as e:
            raise QemuError("Error while looking for qemu-img in {}: {}".format(qemu_path_dir, e))

        if not qemu_img_path:
            raise QemuError("Could not find qemu-img in {}".format(qemu_path_dir))

        return qemu_img_path

    async def _qemu_img_exec(self, command):

        self._qemu_img_stdout_file = os.path.join(self.working_dir, "qemu-img.log")
        log.info("logging to {}".format(self._qemu_img_stdout_file))
        command_string = " ".join(shlex_quote(s) for s in command)
        log.info("Executing qemu-img with: {}".format(command_string))
        with open(self._qemu_img_stdout_file, "w", encoding="utf-8") as fd:
            process = await asyncio.create_subprocess_exec(*command, stdout=fd, stderr=subprocess.STDOUT, cwd=self.working_dir)
        retcode = await process.wait()
        log.info("{} returned with {}".format(self._get_qemu_img(), retcode))
        return retcode

<<<<<<< HEAD
    async def _mcopy(self, image, *args):
        try:
            # read offset of first partition from MBR
            with open(image, "rb") as img_file:
                mbr = img_file.read(512)
            part_type, offset, signature = struct.unpack("<450xB3xL52xH", mbr)
            if signature != 0xAA55:
                raise OSError("{}: invalid MBR".format(image))
            if part_type not in (1, 4, 6, 11, 12, 14):
                raise OSError("{}: invalid partition type {:02X}"
                              .format(image, part_type))
            part_image = image + "@@{}S".format(offset)

            process = await asyncio.create_subprocess_exec(
                "mcopy", "-i", part_image, *args,
                stdin=subprocess.DEVNULL,
                stdout=subprocess.PIPE, stderr=subprocess.STDOUT,
                cwd=self.working_dir)
            (stdout, _) = await process.communicate()
            retcode = process.returncode
        except (OSError, subprocess.SubprocessError) as e:
            raise OSError("mcopy failure: {}".format(e))
        if retcode != 0:
            stdout = stdout.decode("utf-8").rstrip()
            if stdout:
                raise OSError("mcopy failure: {}".format(stdout))
            else:
                raise OSError("mcopy failure: return code {}".format(retcode))

    async def _export_config(self):
        disk_name = getattr(self, "config_disk_name")
        if not disk_name:
            return
        disk = os.path.join(self.working_dir, disk_name)
        if not os.path.exists(disk):
            return
        config_dir = os.path.join(self.working_dir, "configs")
        zip_file = os.path.join(self.working_dir, "config.zip")
        try:
            os.mkdir(config_dir)
            await self._mcopy(disk, "-s", "-m", "-n", "--", "::/", config_dir)
            if os.path.exists(zip_file):
                os.remove(zip_file)
            pack_zip(zip_file, config_dir)
        except OSError as e:
            log.warning("Can't export config: {}".format(e))
            self.project.emit("log.warning", {"message": "{}: Can't export config: {}".format(self._name, e)})
        shutil.rmtree(config_dir, ignore_errors=True)

    async def _import_config(self):
        disk_name = getattr(self, "config_disk_name")
        if not disk_name:
            return
        disk = os.path.join(self.working_dir, disk_name)
        zip_file = os.path.join(self.working_dir, "config.zip")
        startup_config = self.hdd_disk_image
        if startup_config and startup_config.lower().endswith(".zip") and \
           not os.path.exists(zip_file) and not os.path.exists(disk):
            try:
                shutil.copyfile(startup_config, zip_file)
            except OSError as e:
                log.warning("Can't access startup config: {}".format(e))
                self.project.emit("log.warning", {"message": "{}: Can't access startup config: {}".format(self._name, e)})
        if not os.path.exists(zip_file):
            return
        config_dir = os.path.join(self.working_dir, "configs")
        disk_tmp = disk + ".tmp"
        try:
            os.mkdir(config_dir)
            shutil.copyfile(getattr(self, "config_disk_image"), disk_tmp)
            unpack_zip(zip_file, config_dir)
            config_files = [os.path.join(config_dir, fname)
                            for fname in os.listdir(config_dir)]
            if config_files:
                await self._mcopy(disk_tmp, "-s", "-m", "-o", "--", *config_files, "::/")
            os.replace(disk_tmp, disk)
        except OSError as e:
            log.warning("Can't import config: {}".format(e))
            self.project.emit("log.warning", {"message": "{}: Can't import config: {}".format(self._name, e)})
            if os.path.exists(disk_tmp):
                os.remove(disk_tmp)
                os.remove(zip_file)
        shutil.rmtree(config_dir, ignore_errors=True)

    async def _disk_interface_options(self, disk, disk_index, interface, format=None):
        options = []
        extra_drive_options = ""
        if format:
            extra_drive_options += ",format={}".format(format)

        # From Qemu man page: if the filename contains comma, you must double it
        # (for instance, "file=my,,file" to use file "my,file").
        disk = disk.replace(",", ",,")

        if interface == "sata":
            # special case, sata controller doesn't exist in Qemu
            options.extend(["-device", 'ahci,id=ahci{}'.format(disk_index)])
            options.extend(["-drive", 'file={},if=none,id=drive{},index={},media=disk{}'.format(disk, disk_index, disk_index, extra_drive_options)])
            qemu_version = await self.manager.get_qemu_version(self.qemu_path)
            if qemu_version and parse_version(qemu_version) >= parse_version("4.2.0"):
                # The ‘ide-drive’ device is deprecated since version 4.2.0
                # https://qemu.readthedocs.io/en/latest/system/deprecated.html#ide-drive-since-4-2
                options.extend(["-device", 'ide-hd,drive=drive{},bus=ahci{}.0,id=drive{}'.format(disk_index, disk_index, disk_index)])
            else:
                options.extend(["-device", 'ide-drive,drive=drive{},bus=ahci{}.0,id=drive{}'.format(disk_index, disk_index, disk_index)])
        elif interface == "nvme":
            options.extend(["-drive", 'file={},if=none,id=drive{},index={},media=disk{}'.format(disk, disk_index, disk_index, extra_drive_options)])
            options.extend(["-device", 'nvme,drive=drive{},serial={}'.format(disk_index, disk_index)])
        elif interface == "scsi":
            options.extend(["-device", 'virtio-scsi-pci,id=scsi{}'.format(disk_index)])
            options.extend(["-drive", 'file={},if=none,id=drive{},index={},media=disk{}'.format(disk, disk_index, disk_index, extra_drive_options)])
            options.extend(["-device", 'scsi-hd,drive=drive{}'.format(disk_index)])
        #elif interface == "sd":
        #    options.extend(["-drive", 'file={},id=drive{},index={}{}'.format(disk, disk_index, disk_index, extra_drive_options)])
        #    options.extend(["-device", 'sd-card,drive=drive{},id=drive{}'.format(disk_index, disk_index, disk_index)])
        else:
            options.extend(["-drive", 'file={},if={},index={},media=disk,id=drive{}{}'.format(disk, interface, disk_index, disk_index, extra_drive_options)])
        return options
=======
    async def _create_linked_clone(self, disk_name, disk_image, disk):
        try:
            qemu_img_path = self._get_qemu_img()
            command = [qemu_img_path, "create", "-o", "backing_file={}".format(disk_image), "-f", "qcow2", disk]
            retcode = await self._qemu_img_exec(command)
            if retcode:
                stdout = self.read_qemu_img_stdout()
                raise QemuError("Could not create '{}' disk image: qemu-img returned with {}\n{}".format(disk_name,
                                                                                                         retcode,
                                                                                                         stdout))
        except (OSError, subprocess.SubprocessError) as e:
            stdout = self.read_qemu_img_stdout()
            raise QemuError("Could not create '{}' disk image: {}\n{}".format(disk_name, e, stdout))
>>>>>>> 366e9046

    async def _disk_options(self):
        options = []
        qemu_img_path = self._get_qemu_img()

        drives = ["a", "b", "c", "d"]

        for disk_index, drive in enumerate(drives):
            # prioritize config disk over harddisk d
            if drive == 'd' and self._create_config_disk:
                continue

            disk_image = getattr(self, "_hd{}_disk_image".format(drive))
            if not disk_image:
                continue

            interface = getattr(self, "hd{}_disk_interface".format(drive))
            # fail-safe: use "ide" if there is a disk image and no interface type has been explicitly configured
            if interface == "none":
                interface = "ide"
                setattr(self, "hd{}_disk_interface".format(drive), interface)

            disk_name = "hd" + drive
            if not os.path.isfile(disk_image) or not os.path.exists(disk_image):
                if os.path.islink(disk_image):
                    raise QemuError("{} disk image '{}' linked to '{}' is not accessible".format(disk_name, disk_image, os.path.realpath(disk_image)))
                else:
                    raise QemuError("{} disk image '{}' is not accessible".format(disk_name, disk_image))
            else:
                try:
                    # check for corrupt disk image
                    retcode = await self._qemu_img_exec([qemu_img_path, "check", disk_image])
                    if retcode == 3:
                        # image has leaked clusters, but is not corrupted, let's try to fix it
                        log.warning("Qemu image {} has leaked clusters".format(disk_image))
                        if (await self._qemu_img_exec([qemu_img_path, "check", "-r", "leaks", "{}".format(disk_image)])) == 3:
                            self.project.emit("log.warning", {"message": "Qemu image '{}' has leaked clusters and could not be fixed".format(disk_image)})
                    elif retcode == 2:
                        # image is corrupted, let's try to fix it
                        log.warning("Qemu image {} is corrupted".format(disk_image))
                        if (await self._qemu_img_exec([qemu_img_path, "check", "-r", "all", "{}".format(disk_image)])) == 2:
                            self.project.emit("log.warning", {"message": "Qemu image '{}' is corrupted and could not be fixed".format(disk_image)})
                except (OSError, subprocess.SubprocessError) as e:
                    stdout = self.read_qemu_img_stdout()
                    raise QemuError("Could not check '{}' disk image: {}\n{}".format(disk_name, e, stdout))

            if self.linked_clone:
                disk = os.path.join(self.working_dir, "{}_disk.qcow2".format(disk_name))
                if not os.path.exists(disk):
                    # create the disk
                    await self._create_linked_clone(disk_name, disk_image, disk)
                else:
                    # The disk exists we check if the clone works
                    try:
                        qcow2 = Qcow2(disk)
                        await qcow2.rebase(qemu_img_path, disk_image)
                    except (Qcow2Error, OSError) as e:
                        raise QemuError("Could not use qcow2 disk image '{}' for {} {}".format(disk_image, disk_name, e))

            else:
                disk = disk_image

            options.extend(await self._disk_interface_options(disk, disk_index, interface))

        # config disk
        disk_image = getattr(self, "config_disk_image")
        if disk_image and self._create_config_disk:
            disk_name = getattr(self, "config_disk_name")
            disk = os.path.join(self.working_dir, disk_name)
            if self.hdd_disk_interface == "none":
                # use the HDA interface type if none has been configured for HDD
                self.hdd_disk_interface = getattr(self, "hda_disk_interface", "none")
            await self._import_config()
            disk_exists = os.path.exists(disk)
            if not disk_exists:
                try:
                    shutil.copyfile(disk_image, disk)
                    disk_exists = True
                except OSError as e:
                    log.warning("Could not create '{}' disk image: {}".format(disk_name, e))
            if disk_exists:
                options.extend(await self._disk_interface_options(disk, 3, self.hdd_disk_interface, "raw"))

        return options

    async def resize_disk(self, drive_name, extend):

        if self.is_running():
            raise QemuError("Cannot resize {} while the VM is running".format(drive_name))

        if self.linked_clone:
            disk_image_path = os.path.join(self.working_dir, "{}_disk.qcow2".format(drive_name))
            if not os.path.exists(disk_image_path):
                disk_image = getattr(self, "_{}_disk_image".format(drive_name))
                await self._create_linked_clone(drive_name, disk_image, disk_image_path)
        else:
            disk_image_path = getattr(self, "{}_disk_image".format(drive_name))

        if not os.path.exists(disk_image_path):
            raise QemuError("Disk path '{}' does not exist".format(disk_image_path))
        qemu_img_path = self._get_qemu_img()
        await self.manager.resize_disk(qemu_img_path, disk_image_path, extend)

    def _cdrom_option(self):

        options = []
        if self._cdrom_image:
            if not os.path.isfile(self._cdrom_image) or not os.path.exists(self._cdrom_image):
                if os.path.islink(self._cdrom_image):
                    raise QemuError("cdrom image '{}' linked to '{}' is not accessible".format(self._cdrom_image, os.path.realpath(self._cdrom_image)))
                else:
                    raise QemuError("cdrom image '{}' is not accessible".format(self._cdrom_image))
            if self._hdc_disk_image:
                raise QemuError("You cannot use a disk image on hdc disk and a CDROM image at the same time")
            options.extend(["-cdrom", self._cdrom_image.replace(",", ",,")])
        return options

    def _bios_option(self):

        options = []
        if self._bios_image:
            if not os.path.isfile(self._bios_image) or not os.path.exists(self._bios_image):
                if os.path.islink(self._bios_image):
                    raise QemuError("bios image '{}' linked to '{}' is not accessible".format(self._bios_image, os.path.realpath(self._bios_image)))
                else:
                    raise QemuError("bios image '{}' is not accessible".format(self._bios_image))
            options.extend(["-bios", self._bios_image.replace(",", ",,")])
        return options

    def _linux_boot_options(self):

        options = []
        if self._initrd:
            if not os.path.isfile(self._initrd) or not os.path.exists(self._initrd):
                if os.path.islink(self._initrd):
                    raise QemuError("initrd file '{}' linked to '{}' is not accessible".format(self._initrd, os.path.realpath(self._initrd)))
                else:
                    raise QemuError("initrd file '{}' is not accessible".format(self._initrd))
            options.extend(["-initrd", self._initrd.replace(",", ",,")])
        if self._kernel_image:
            if not os.path.isfile(self._kernel_image) or not os.path.exists(self._kernel_image):
                if os.path.islink(self._kernel_image):
                    raise QemuError("kernel image '{}' linked to '{}' is not accessible".format(self._kernel_image, os.path.realpath(self._kernel_image)))
                else:
                    raise QemuError("kernel image '{}' is not accessible".format(self._kernel_image))
            options.extend(["-kernel", self._kernel_image.replace(",", ",,")])
        if self._kernel_command_line:
            options.extend(["-append", self._kernel_command_line])

        return options

    async def _network_options(self):

        network_options = []
        network_options.extend(["-net", "none"])  # we do not want any user networking back-end if no adapter is connected.

        patched_qemu = False
        if self._legacy_networking:
            qemu_version = await self.manager.get_qemu_version(self.qemu_path)
            if qemu_version:
                if parse_version(qemu_version) >= parse_version("2.9.0"):
                    raise QemuError("Qemu version 2.9.0 and later doesn't support legacy networking mode")
                if parse_version(qemu_version) < parse_version("1.1.0"):
                    # this is a patched Qemu if version is below 1.1.0
                    patched_qemu = True

        # Each 32 PCI device we need to add a PCI bridge with max 9 bridges
        pci_devices = 4 + len(self._ethernet_adapters)  # 4 PCI devices are use by default by qemu
        pci_bridges = math.floor(pci_devices / 32)
        pci_bridges_created = 0
        if pci_bridges >= 1:
            qemu_version = await self.manager.get_qemu_version(self.qemu_path)
            if qemu_version and parse_version(qemu_version) < parse_version("2.4.0"):
                raise QemuError("Qemu version 2.4 or later is required to run this VM with a large number of network adapters")

        pci_device_id = 4 + pci_bridges  # Bridge consume PCI ports
        for adapter_number, adapter in enumerate(self._ethernet_adapters):
            mac = int_to_macaddress(macaddress_to_int(self._mac_address) + adapter_number)

            # use a local UDP tunnel to connect to uBridge instead
            if adapter_number not in self._local_udp_tunnels:
                self._local_udp_tunnels[adapter_number] = self._create_local_udp_tunnel()
            nio = self._local_udp_tunnels[adapter_number][0]

            custom_adapter = self._get_custom_adapter_settings(adapter_number)
            adapter_type = custom_adapter.get("adapter_type", self._adapter_type)
            custom_mac_address = custom_adapter.get("mac_address")
            if custom_mac_address:
                mac = int_to_macaddress(macaddress_to_int(custom_mac_address))

            if self._legacy_networking:
                # legacy QEMU networking syntax (-net)
                if nio:
                    network_options.extend(["-net", "nic,vlan={},macaddr={},model={}".format(adapter_number, mac, adapter_type)])
                    if isinstance(nio, NIOUDP):
                        if patched_qemu:
                            # use patched Qemu syntax
                            network_options.extend(["-net", "udp,vlan={},name=gns3-{},sport={},dport={},daddr={}".format(adapter_number,
                                                                                                                         adapter_number,
                                                                                                                         nio.lport,
                                                                                                                         nio.rport,
                                                                                                                         nio.rhost)])
                        else:
                            # use UDP tunnel support added in Qemu 1.1.0
                            network_options.extend(["-net", "socket,vlan={},name=gns3-{},udp={}:{},localaddr={}:{}".format(adapter_number,
                                                                                                                           adapter_number,
                                                                                                                           nio.rhost,
                                                                                                                           nio.rport,
                                                                                                                           "127.0.0.1",
                                                                                                                           nio.lport)])
                    elif isinstance(nio, NIOTAP):
                        network_options.extend(["-net", "tap,name=gns3-{},ifname={}".format(adapter_number, nio.tap_device)])
                else:
                    network_options.extend(["-net", "nic,vlan={},macaddr={},model={}".format(adapter_number, mac, adapter_type)])

            else:
                # newer QEMU networking syntax
                device_string = "{},mac={}".format(adapter_type, mac)
                bridge_id = math.floor(pci_device_id / 32)
                if bridge_id > 0:
                    if pci_bridges_created < bridge_id:
                        network_options.extend(["-device", "i82801b11-bridge,id=dmi_pci_bridge{bridge_id}".format(bridge_id=bridge_id)])
                        network_options.extend(["-device", "pci-bridge,id=pci-bridge{bridge_id},bus=dmi_pci_bridge{bridge_id},chassis_nr=0x1,addr=0x{bridge_id},shpc=off".format(bridge_id=bridge_id)])
                        pci_bridges_created += 1
                    addr = pci_device_id % 32
                    device_string = "{},bus=pci-bridge{bridge_id},addr=0x{addr:02x}".format(device_string, bridge_id=bridge_id, addr=addr)
                pci_device_id += 1
                if nio:
                    network_options.extend(["-device", "{},netdev=gns3-{}".format(device_string, adapter_number)])
                    if isinstance(nio, NIOUDP):
                        network_options.extend(["-netdev", "socket,id=gns3-{},udp={}:{},localaddr={}:{}".format(adapter_number,
                                                                                                                nio.rhost,
                                                                                                                nio.rport,
                                                                                                                "127.0.0.1",
                                                                                                                nio.lport)])
                    elif isinstance(nio, NIOTAP):
                        network_options.extend(["-netdev", "tap,id=gns3-{},ifname={},script=no,downscript=no".format(adapter_number, nio.tap_device)])
                else:
                    network_options.extend(["-device", device_string])

        return network_options

    async def _disable_graphics(self):
        """
        Disable graphics depending of the QEMU version
        """

        if any(opt in self._options for opt in ["-display", "-nographic", "-curses", "-sdl" "-spice", "-vnc"]):
            return []
        version = await self.manager.get_qemu_version(self.qemu_path)
        if version and parse_version(version) >= parse_version("3.0"):
            return ["-display", "none"]
        else:
            return ["-nographic"]

    async def _run_with_hardware_acceleration(self, qemu_path, options):
        """
        Check if we can run Qemu with hardware acceleration

        :param qemu_path: Path to qemu
        :param options: String of qemu user options
        :returns: Boolean True if we need to enable hardware acceleration
        """

        enable_hardware_accel = self.manager.config.get_section_config("Qemu").getboolean("enable_hardware_acceleration", True)
        require_hardware_accel = self.manager.config.get_section_config("Qemu").getboolean("require_hardware_acceleration", True)
        if sys.platform.startswith("linux"):
            # compatibility: these options were used before version 2.0 and have priority
            enable_kvm = self.manager.config.get_section_config("Qemu").getboolean("enable_kvm")
            if enable_kvm is not None:
                enable_hardware_accel = enable_kvm
            require_kvm = self.manager.config.get_section_config("Qemu").getboolean("require_kvm")
            if require_kvm is not None:
                require_hardware_accel = require_kvm

        if enable_hardware_accel and "-no-kvm" not in options and "-no-hax" not in options:
            # Turn OFF hardware acceleration for non x86 architectures
            if sys.platform.startswith("win"):
                supported_binaries = ["qemu-system-x86_64.exe", "qemu-system-x86_64w.exe", "qemu-system-i386.exe", "qemu-system-i386w.exe"]
            else:
                supported_binaries = ["qemu-system-x86_64", "qemu-system-i386", "qemu-kvm"]
            if os.path.basename(qemu_path) not in supported_binaries:
                if require_hardware_accel:
                    raise QemuError("Hardware acceleration can only be used with the following Qemu executables: {}".format(", ".join(supported_binaries)))
                else:
                    return False

            if sys.platform.startswith("linux") and not os.path.exists("/dev/kvm"):
                if require_hardware_accel:
                    raise QemuError("KVM acceleration cannot be used (/dev/kvm doesn't exist). It is possible to turn off KVM support in the gns3_server.conf by adding enable_kvm = false to the [Qemu] section.")
                else:
                    return False
            elif sys.platform.startswith("win"):
                if require_hardware_accel:
                    # HAXM is only available starting with Qemu version 2.9.0
                    version = await self.manager.get_qemu_version(self.qemu_path)
                    if version and parse_version(version) < parse_version("2.9.0"):
                        raise QemuError("HAXM acceleration can only be enable for Qemu version 2.9.0 and above (current version: {})".format(version))

                    # check if HAXM is installed
                    version = self.manager.get_haxm_windows_version()
                    if version is None:
                        raise QemuError("HAXM acceleration support is not installed on this host")
                    log.info("HAXM support version {} detected".format(version))

                    # check if the HAXM service is running
                    from gns3server.utils.windows_service import check_windows_service_is_running
                    if not check_windows_service_is_running("intelhaxm"):
                        raise QemuError("Intel HAXM service is not running on this host")

                else:
                    return False
            elif sys.platform.startswith("darwin"):
                process = await asyncio.create_subprocess_shell("kextstat | grep com.intel.kext.intelhaxm")
                await process.wait()
                if process.returncode != 0:
                    if require_hardware_accel:
                        raise QemuError("HAXM acceleration support is not installed on this host (com.intel.kext.intelhaxm extension not loaded)")
                    else:
                        return False
            return True
        return False

    async def _clear_save_vm_stated(self, snapshot_name="GNS3_SAVED_STATE"):

        drives = ["a", "b", "c", "d"]
        qemu_img_path = self._get_qemu_img()
        for disk_index, drive in enumerate(drives):
            disk_image = getattr(self, "_hd{}_disk_image".format(drive))
            if not disk_image:
                continue
            try:
                if self.linked_clone:
                    disk = os.path.join(self.working_dir, "hd{}_disk.qcow2".format(drive))
                else:
                    disk = disk_image
                if not os.path.exists(disk):
                    continue
                output = await subprocess_check_output(qemu_img_path, "info", "--output=json", disk)
                if output:
                    try:
                        json_data = json.loads(output)
                    except ValueError as e:
                        raise QemuError("Invalid JSON data returned by qemu-img while looking for the Qemu VM saved state snapshot: {}".format(e))
                    if "snapshots" in json_data:
                        for snapshot in json_data["snapshots"]:
                            if snapshot["name"] == snapshot_name:
                                # delete the snapshot
                                command = [qemu_img_path, "snapshot", "-d", snapshot_name, disk]
                                retcode = await self._qemu_img_exec(command)
                                if retcode:
                                    stdout = self.read_qemu_img_stdout()
                                    log.warning("Could not delete saved VM state from disk {}: {}".format(disk, stdout))
                                else:
                                    log.info("Deleted saved VM state from disk {}".format(disk))
            except subprocess.SubprocessError as e:
                raise QemuError("Error while looking for the Qemu VM saved state snapshot: {}".format(e))

    async def _saved_state_option(self, snapshot_name="GNS3_SAVED_STATE"):

        drives = ["a", "b", "c", "d"]
        qemu_img_path = self._get_qemu_img()
        for disk_index, drive in enumerate(drives):
            disk_image = getattr(self, "_hd{}_disk_image".format(drive))
            if not disk_image:
                continue
            try:
                if self.linked_clone:
                    disk = os.path.join(self.working_dir, "hd{}_disk.qcow2".format(drive))
                else:
                    disk = disk_image
                if not os.path.exists(disk):
                    continue
                output = await subprocess_check_output(qemu_img_path, "info", "--output=json", disk)
                if output:
                    try:
                        json_data = json.loads(output)
                    except ValueError as e:
                        raise QemuError("Invalid JSON data returned by qemu-img while looking for the Qemu VM saved state snapshot: {}".format(e))
                    if "snapshots" in json_data:
                        for snapshot in json_data["snapshots"]:
                            if snapshot["name"] == snapshot_name:
                                log.info('QEMU VM "{name}" [{id}] VM saved state detected (snapshot name: {snapshot})'.format(name=self._name,
                                                                                                                              id=self.id,
                                                                                                                              snapshot=snapshot_name))
                                return ["-loadvm", snapshot_name.replace(",", ",,")]

            except subprocess.SubprocessError as e:
                raise QemuError("Error while looking for the Qemu VM saved state snapshot: {}".format(e))
        return []

    async def _build_command(self):
        """
        Command to start the QEMU process.
        (to be passed to subprocess.Popen())
        """

        vm_name = self._name.replace(",", ",,")
        project_path = self.project.path.replace(",", ",,")
        additional_options = self._options.strip()
        additional_options = additional_options.replace("%vm-name%", '"' + vm_name.replace('"', '\\"') + '"')
        additional_options = additional_options.replace("%vm-id%", self._id)
        additional_options = additional_options.replace("%project-id%", self.project.id)
        additional_options = additional_options.replace("%project-path%", '"' + project_path.replace('"', '\\"') + '"')
        additional_options = additional_options.replace("%guest-cid%", str(self._guest_cid))
        if self._console_type != "none" and self._console:
            additional_options = additional_options.replace("%console-port%", str(self._console))
        command = [self.qemu_path]
        command.extend(["-name", vm_name])
        command.extend(["-m", "{}M".format(self._ram)])
        command.extend(["-smp", "cpus={},sockets=1".format(self._cpus)])
        if await self._run_with_hardware_acceleration(self.qemu_path, self._options):
            if sys.platform.startswith("linux"):
                command.extend(["-enable-kvm"])
                version = await self.manager.get_qemu_version(self.qemu_path)
                # Issue on some combo Intel CPU + KVM + Qemu 2.4.0
                # https://github.com/GNS3/gns3-server/issues/685
                if version and parse_version(version) >= parse_version("2.4.0") and self.platform == "x86_64":
                    command.extend(["-machine", "smm=off"])
            elif sys.platform.startswith("win") or sys.platform.startswith("darwin"):
                command.extend(["-enable-hax"])
        command.extend(["-boot", "order={}".format(self._boot_priority)])
        command.extend(self._bios_option())
        command.extend(self._cdrom_option())
        command.extend((await self._disk_options()))
        command.extend(self._linux_boot_options())
        if "-uuid" not in additional_options:
            command.extend(["-uuid", self._id])
        if self._console_type == "telnet":
            command.extend(self._serial_options())
        elif self._console_type == "vnc":
            command.extend(self._vnc_options())
        elif self._console_type == "spice":
            command.extend(self._spice_options())
        elif self._console_type == "spice+agent":
            command.extend(self._spice_with_agent_options())
        elif self._console_type != "none":
            raise QemuError("Console type {} is unknown".format(self._console_type))
        command.extend(self._monitor_options())
        command.extend((await self._network_options()))
        if self.on_close != "save_vm_state":
            await self._clear_save_vm_stated()
        else:
            command.extend((await self._saved_state_option()))
        if self._console_type == "telnet":
            command.extend((await self._disable_graphics()))
        if additional_options:
            try:
                command.extend(shlex.split(additional_options))
            except ValueError as e:
                raise QemuError("Invalid additional options: {} error {}".format(additional_options, e))
        return command

    def __json__(self):
        answer = {
            "project_id": self.project.id,
            "node_id": self.id,
            "node_directory": self.working_path
        }
        # Qemu has a long list of options. The JSON schema is the single source of information
        for field in QEMU_OBJECT_SCHEMA["required"]:
            if field not in answer:
                try:
                    answer[field] = getattr(self, field)
                except AttributeError:
                    pass
        answer["hda_disk_image"] = self.manager.get_relative_image_path(self._hda_disk_image, self.project.path)
        answer["hda_disk_image_md5sum"] = md5sum(self._hda_disk_image)
        answer["hdb_disk_image"] = self.manager.get_relative_image_path(self._hdb_disk_image, self.project.path)
        answer["hdb_disk_image_md5sum"] = md5sum(self._hdb_disk_image)
        answer["hdc_disk_image"] = self.manager.get_relative_image_path(self._hdc_disk_image, self.project.path)
        answer["hdc_disk_image_md5sum"] = md5sum(self._hdc_disk_image)
        answer["hdd_disk_image"] = self.manager.get_relative_image_path(self._hdd_disk_image, self.project.path)
        answer["hdd_disk_image_md5sum"] = md5sum(self._hdd_disk_image)
        answer["cdrom_image"] = self.manager.get_relative_image_path(self._cdrom_image, self.project.path)
        answer["cdrom_image_md5sum"] = md5sum(self._cdrom_image)
        answer["bios_image"] = self.manager.get_relative_image_path(self._bios_image, self.project.path)
        answer["bios_image_md5sum"] = md5sum(self._bios_image)
        answer["initrd"] = self.manager.get_relative_image_path(self._initrd, self.project.path)
        answer["initrd_md5sum"] = md5sum(self._initrd)
        answer["kernel_image"] = self.manager.get_relative_image_path(self._kernel_image, self.project.path)
        answer["kernel_image_md5sum"] = md5sum(self._kernel_image)
        return answer<|MERGE_RESOLUTION|>--- conflicted
+++ resolved
@@ -1671,7 +1671,20 @@
         log.info("{} returned with {}".format(self._get_qemu_img(), retcode))
         return retcode
 
-<<<<<<< HEAD
+    async def _create_linked_clone(self, disk_name, disk_image, disk):
+        try:
+            qemu_img_path = self._get_qemu_img()
+            command = [qemu_img_path, "create", "-o", "backing_file={}".format(disk_image), "-f", "qcow2", disk]
+            retcode = await self._qemu_img_exec(command)
+            if retcode:
+                stdout = self.read_qemu_img_stdout()
+                raise QemuError("Could not create '{}' disk image: qemu-img returned with {}\n{}".format(disk_name,
+                                                                                                         retcode,
+                                                                                                         stdout))
+        except (OSError, subprocess.SubprocessError) as e:
+            stdout = self.read_qemu_img_stdout()
+            raise QemuError("Could not create '{}' disk image: {}\n{}".format(disk_name, e, stdout))
+
     async def _mcopy(self, image, *args):
         try:
             # read offset of first partition from MBR
@@ -1790,21 +1803,6 @@
         else:
             options.extend(["-drive", 'file={},if={},index={},media=disk,id=drive{}{}'.format(disk, interface, disk_index, disk_index, extra_drive_options)])
         return options
-=======
-    async def _create_linked_clone(self, disk_name, disk_image, disk):
-        try:
-            qemu_img_path = self._get_qemu_img()
-            command = [qemu_img_path, "create", "-o", "backing_file={}".format(disk_image), "-f", "qcow2", disk]
-            retcode = await self._qemu_img_exec(command)
-            if retcode:
-                stdout = self.read_qemu_img_stdout()
-                raise QemuError("Could not create '{}' disk image: qemu-img returned with {}\n{}".format(disk_name,
-                                                                                                         retcode,
-                                                                                                         stdout))
-        except (OSError, subprocess.SubprocessError) as e:
-            stdout = self.read_qemu_img_stdout()
-            raise QemuError("Could not create '{}' disk image: {}\n{}".format(disk_name, e, stdout))
->>>>>>> 366e9046
 
     async def _disk_options(self):
         options = []
