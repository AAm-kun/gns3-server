--- conflicted
+++ resolved
@@ -537,11 +537,7 @@
         directory = self.get_images_directory()
         path = os.path.abspath(os.path.join(directory, *os.path.split(filename)))
         if os.path.commonprefix([directory, path]) != directory:
-<<<<<<< HEAD
-            raise aiohttp.web.HTTPForbidden(text="Could not write image: {}, {} is forbiden".format(filename, path))
-=======
             raise aiohttp.web.HTTPForbidden(text="Could not write image: {}, {} is forbidden".format(filename, path))
->>>>>>> 3e2e8e61
         log.info("Writing image file %s", path)
         try:
             remove_checksum(path)
