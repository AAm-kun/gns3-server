# -*- coding: utf-8 -*-
#
# Copyright (C) 2015 GNS3 Technologies Inc.
#
# This program is free software: you can redistribute it and/or modify
# it under the terms of the GNU General Public License as published by
# the Free Software Foundation, either version 3 of the License, or
# (at your option) any later version.
#
# This program is distributed in the hope that it will be useful,
# but WITHOUT ANY WARRANTY; without even the implied warranty of
# MERCHANTABILITY or FITNESS FOR A PARTICULAR PURPOSE.  See the
# GNU General Public License for more details.
#
# You should have received a copy of the GNU General Public License
# along with this program.  If not, see <http://www.gnu.org/licenses/>.

"""
Docker container instance.
"""

import asyncio
import shutil
import psutil
import shlex
import aiohttp
import subprocess
import os

from gns3server.utils.asyncio.telnet_server import AsyncioTelnetServer
from gns3server.utils.asyncio.raw_command_server import AsyncioRawCommandServer
from gns3server.utils.asyncio import wait_for_file_creation
from gns3server.utils.asyncio import monitor_process
from gns3server.utils.get_resource import get_resource

from gns3server.ubridge.ubridge_error import UbridgeError, UbridgeNamespaceError
from ..base_node import BaseNode

from ..adapters.ethernet_adapter import EthernetAdapter
from ..nios.nio_udp import NIOUDP
from .docker_error import (
    DockerError,
    DockerHttp304Error,
    DockerHttp404Error
)

import logging
log = logging.getLogger(__name__)


class DockerVM(BaseNode):
    """
    Docker container implementation.

    :param name: Docker container name
    :param node_id: Node identifier
    :param project: Project instance
    :param manager: Manager instance
    :param image: Docker image
    :param console: TCP console port
    :param console_type: Console type
    :param aux: TCP aux console port
    :param console_resolution: Resolution of the VNC display
    :param console_http_port: Port to redirect HTTP queries
    :param console_http_path: Url part with the path of the web interface
    :param extra_hosts: Hosts which will be written into /etc/hosts into docker conainer
    """

    def __init__(self, name, node_id, project, manager, image, console=None, aux=None, start_command=None,
                 adapters=None, environment=None, console_type="telnet", console_resolution="1024x768",
                 console_http_port=80, console_http_path="/", extra_hosts=None):

        super().__init__(name, node_id, project, manager, console=console, aux=aux, allocate_aux=True, console_type=console_type)

        # force the latest image if no version is specified
        if ":" not in image:
            image = "{}:latest".format(image)
        self._image = image
        self._start_command = start_command
        self._environment = environment
        self._cid = None
        self._ethernet_adapters = []
        self._temporary_directory = None
        self._telnet_servers = []
<<<<<<< HEAD
        self._xvfb_process = None
        self._x11vnc_process = None
=======
        self._vnc_process = None
        self._xvfb_process = None
>>>>>>> d0bab994
        self._console_resolution = console_resolution
        self._console_http_path = console_http_path
        self._console_http_port = console_http_port
        self._console_websocket = None
        self._extra_hosts = extra_hosts
        self._display = None
        self._closing = False

        self._volumes = []
        # Keep a list of created bridge
        self._bridges = set()

        if adapters is None:
            self.adapters = 1
        else:
            self.adapters = adapters

        log.debug("{module}: {name} [{image}] initialized.".format(module=self.manager.module_name,
                                                                   name=self.name,
                                                                   image=self._image))

    def __json__(self):
        return {
            "name": self._name,
            "node_id": self._id,
            "container_id": self._cid,
            "project_id": self._project.id,
            "image": self._image,
            "adapters": self.adapters,
            "console": self.console,
            "console_type": self.console_type,
            "console_resolution": self.console_resolution,
            "console_http_port": self.console_http_port,
            "console_http_path": self.console_http_path,
            "aux": self.aux,
            "start_command": self.start_command,
            "status": self.status,
            "environment": self.environment,
            "node_directory": self.working_path,
            "extra_hosts": self.extra_hosts
        }

    def _get_free_display_port(self):
        """
        Search a free display port
        """
        display = 100
        if not os.path.exists("/tmp/.X11-unix/"):
            return display
        while True:
            if not os.path.exists("/tmp/.X11-unix/X{}".format(display)):
                return display
            display += 1

    @property
    def ethernet_adapters(self):
        return self._ethernet_adapters

    @property
    def start_command(self):
        return self._start_command

    @start_command.setter
    def start_command(self, command):
        if command:
            command = command.strip()
        if command is None or len(command) == 0:
            self._start_command = None
        else:
            self._start_command = command

    @property
    def console_resolution(self):
        return self._console_resolution

    @console_resolution.setter
    def console_resolution(self, resolution):
        self._console_resolution = resolution

    @property
    def console_http_path(self):
        return self._console_http_path

    @console_http_path.setter
    def console_http_path(self, path):
        self._console_http_path = path

    @property
    def console_http_port(self):
        return self._console_http_port

    @console_http_port.setter
    def console_http_port(self, port):
        self._console_http_port = port

    @property
    def environment(self):
        return self._environment

    @environment.setter
    def environment(self, command):
        self._environment = command

    @property
    def extra_hosts(self):
        return self._extra_hosts

    @extra_hosts.setter
    def extra_hosts(self, extra_hosts):
        self._extra_hosts = extra_hosts

    async def _get_container_state(self):
        """
        Returns the container state (e.g. running, paused etc.)

        :returns: state
        :rtype: str
        """

        try:
            result = await self.manager.query("GET", "containers/{}/json".format(self._cid))
        except DockerError:
            return "exited"

        if result["State"]["Paused"]:
            return "paused"
        if result["State"]["Running"]:
            return "running"
        return "exited"

    async def _get_image_information(self):
        """
        :returns: Dictionary information about the container image
        """

        result = await self.manager.query("GET", "images/{}/json".format(self._image))
        return result

    def _mount_binds(self, image_info):
        """
        :returns: Return the path that we need to map to local folders
        """

        resources = get_resource("compute/docker/resources")
        if not os.path.exists(resources):
            raise DockerError("{} is missing can't start Docker containers".format(resources))
        binds = ["{}:/gns3:ro".format(resources)]

        # We mount our own etc/network
        try:
            network_config = self._create_network_config()
        except OSError as e:
            raise DockerError("Could not create network config in the container: {}".format(e))
        binds.append("{}:/gns3volumes/etc/network:rw".format(network_config))

        self._volumes = ["/etc/network"]

        volumes = image_info.get("Config", {}).get("Volumes")
        if volumes is None:
            return binds
        for volume in volumes.keys():
            source = os.path.join(self.working_dir, os.path.relpath(volume, "/"))
            os.makedirs(source, exist_ok=True)
            binds.append("{}:/gns3volumes{}".format(source, volume))
            self._volumes.append(volume)

        return binds

    def _create_network_config(self):
        """
        If network config is empty we create a sample config
        """
        path = os.path.join(self.working_dir, "etc", "network")
        os.makedirs(path, exist_ok=True)
        open(os.path.join(path, ".gns3_perms"), 'a').close()
        os.makedirs(os.path.join(path, "if-up.d"), exist_ok=True)
        os.makedirs(os.path.join(path, "if-down.d"), exist_ok=True)
        os.makedirs(os.path.join(path, "if-pre-up.d"), exist_ok=True)
        os.makedirs(os.path.join(path, "if-post-down.d"), exist_ok=True)

        if not os.path.exists(os.path.join(path, "interfaces")):
            with open(os.path.join(path, "interfaces"), "w+") as f:
                f.write("""#
# This is a sample network config uncomment lines to configure the network
#

""")
                for adapter in range(0, self.adapters):
                    f.write("""
# Static config for eth{adapter}
#auto eth{adapter}
#iface eth{adapter} inet static
#\taddress 192.168.{adapter}.2
#\tnetmask 255.255.255.0
#\tgateway 192.168.{adapter}.1
#\tup echo nameserver 192.168.{adapter}.1 > /etc/resolv.conf

# DHCP config for eth{adapter}
# auto eth{adapter}
# iface eth{adapter} inet dhcp""".format(adapter=adapter))
        return path

    async def create(self):
        """
        Creates the Docker container.
        """

        try:
            image_infos = await self._get_image_information()
        except DockerHttp404Error:
            log.info("Image '{}' is missing, pulling it from Docker hub...".format(self._image))
            await self.pull_image(self._image)
            image_infos = await self._get_image_information()

        if image_infos is None:
            raise DockerError("Cannot get information for image '{}', please try again.".format(self._image))

        params = {
            "Hostname": self._name,
            "Name": self._name,
            "Image": self._image,
            "NetworkDisabled": True,
            "Tty": True,
            "OpenStdin": True,
            "StdinOnce": False,
            "HostConfig": {
                "CapAdd": ["ALL"],
                "Privileged": True,
                "Binds": self._mount_binds(image_infos),
            },
            "Volumes": {},
            "Env": ["container=docker"],  # Systemd compliant: https://github.com/GNS3/gns3-server/issues/573
            "Cmd": [],
            "Entrypoint": image_infos.get("Config", {"Entrypoint": []})["Entrypoint"]
        }

        if params["Entrypoint"] is None:
            params["Entrypoint"] = []
        if self._start_command:
            try:
                params["Cmd"] = shlex.split(self._start_command)
            except ValueError as e:
                raise DockerError("Invalid start command '{}': {}".format(self._start_command, e))
        if len(params["Cmd"]) == 0:
            params["Cmd"] = image_infos.get("Config", {"Cmd": []})["Cmd"]
            if params["Cmd"] is None:
                params["Cmd"] = []
        if len(params["Cmd"]) == 0 and len(params["Entrypoint"]) == 0:
            params["Cmd"] = ["/bin/sh"]
        params["Entrypoint"].insert(0, "/gns3/init.sh")  # FIXME /gns3/init.sh is not found?

        # Give the information to the container on how many interface should be inside
        params["Env"].append("GNS3_MAX_ETHERNET=eth{}".format(self.adapters - 1))
        # Give the information to the container the list of volume path mounted
        params["Env"].append("GNS3_VOLUMES={}".format(":".join(self._volumes)))

        variables = self.project.variables
        if not variables:
            variables = []

        for var in variables:
            formatted = self._format_env(variables, var.get('value', ''))
            params["Env"].append("{}={}".format(var["name"], formatted))

        if self._environment:
            for e in self._environment.strip().split("\n"):
                e = e.strip()
                if not e.startswith("GNS3_"):
                    formatted = self._format_env(variables, e)
                    params["Env"].append(formatted)

        if self._console_type == "vnc":
            await self._start_vnc()
            params["Env"].append("QT_GRAPHICSSYSTEM=native")  # To fix a Qt issue: https://github.com/GNS3/gns3-server/issues/556
            params["Env"].append("DISPLAY=:{}".format(self._display))
            params["HostConfig"]["Binds"].append("/tmp/.X11-unix/:/tmp/.X11-unix/")

        if self._extra_hosts:
            extra_hosts = self._format_extra_hosts(self._extra_hosts)
            if extra_hosts:
                params["Env"].append("GNS3_EXTRA_HOSTS={}".format(extra_hosts))

        result = await self.manager.query("POST", "containers/create", data=params)
        self._cid = result['Id']
        log.info("Docker container '{name}' [{id}] created".format(name=self._name, id=self._id))
        return True

    def _format_env(self, variables, env):
        for variable in variables:
            env = env.replace('${' + variable["name"] + '}', variable.get("value", ""))
        return env

    def _format_extra_hosts(self, extra_hosts):
        lines = [h.strip() for h in self._extra_hosts.split("\n") if h.strip() != ""]
        hosts = []
        try:
            for host in lines:
                hostname, ip = host.split(":")
                hostname = hostname.strip()
                ip = ip.strip()
                if hostname and ip:
                    hosts.append((hostname, ip))
        except ValueError:
            raise DockerError("Can't apply `ExtraHosts`, wrong format: {}".format(extra_hosts))
        return "\n".join(["{}\t{}".format(h[1], h[0]) for h in hosts])

    async def update(self):
        """
        Destroy an recreate the container with the new settings
        """

        # We need to save the console and state and restore it
        console = self.console
        aux = self.aux
        state = await self._get_container_state()

        # reset the docker container, but don't release the NIO UDP ports
        await self.reset(False)
        await self.create()
        self.console = console
        self.aux = aux
        if state == "running":
            await self.start()

    async def start(self):
        """
        Starts this Docker container.
        """

        try:
            state = await self._get_container_state()
        except DockerHttp404Error:
            raise DockerError("Docker container '{name}' with ID {cid} does not exist or is not ready yet. Please try again in a few seconds.".format(name=self.name,
                                                                                                                                                      cid=self._cid))
        if state == "paused":
            await self.unpause()
        elif state == "running":
            return
        else:

            if self._console_type == "vnc" and not self._x11vnc_process:
                # start the x11vnc process in case it had previously crashed
                self._x11vnc_process = await asyncio.create_subprocess_exec("x11vnc", "-forever", "-nopw", "-shared", "-geometry", self._console_resolution, "-display", "WAIT:{}".format(self._display), "-rfbport", str(self.console), "-rfbportv6", str(self.console), "-noncache", "-listen", self._manager.port_manager.console_host)

            await self._clean_servers()

            await self.manager.query("POST", "containers/{}/start".format(self._cid))
            self._namespace = await self._get_namespace()

            await self._start_ubridge()

            for adapter_number in range(0, self.adapters):
                nio = self._ethernet_adapters[adapter_number].get_nio(0)
                async with self.manager.ubridge_lock:
                    try:
                        await self._add_ubridge_connection(nio, adapter_number)
                    except UbridgeNamespaceError:
                        log.error("Container %s failed to start", self.name)
                        await self.stop()

                        # The container can crash soon after the start, this means we can not move the interface to the container namespace
                        logdata = await self._get_log()
                        for line in logdata.split('\n'):
                            log.error(line)
                        raise DockerError(logdata)

            if self.console_type == "telnet":
                await self._start_console()
            elif self.console_type == "http" or self.console_type == "https":
                await self._start_http()

            if self.allocate_aux:
                await self._start_aux()

        self.status = "started"
        log.info("Docker container '{name}' [{image}] started listen for {console_type} on {console}".format(name=self._name,
                                                                                                             image=self._image,
                                                                                                             console=self.console,
                                                                                                             console_type=self.console_type))

    async def _start_aux(self):
        """
        Start an auxiliary console
        """

        # We can not use the API because docker doesn't expose a websocket api for exec
        # https://github.com/GNS3/gns3-gui/issues/1039
        try:
            process = await asyncio.subprocess.create_subprocess_exec(
                "docker", "exec", "-i", self._cid, "/gns3/bin/busybox", "script", "-qfc", "while true; do TERM=vt100 /gns3/bin/busybox sh; done", "/dev/null",
                stdout=asyncio.subprocess.PIPE,
                stderr=asyncio.subprocess.STDOUT,
                stdin=asyncio.subprocess.PIPE)
        except OSError as e:
            raise DockerError("Could not start auxiliary console process: {}".format(e))
        server = AsyncioTelnetServer(reader=process.stdout, writer=process.stdin, binary=True, echo=True)
        try:
            self._telnet_servers.append((await asyncio.start_server(server.run, self._manager.port_manager.console_host, self.aux)))
        except OSError as e:
            raise DockerError("Could not start Telnet server on socket {}:{}: {}".format(self._manager.port_manager.console_host, self.aux, e))
        log.debug("Docker container '%s' started listen for auxilary telnet on %d", self.name, self.aux)

    async def _fix_permissions(self):
        """
        Because docker run as root we need to fix permission and ownership to allow user to interact
        with it from their filesystem and do operation like file delete
        """

        state = await self._get_container_state()
        if state == "stopped" or state == "exited":
            # We need to restart it to fix permissions
            await self.manager.query("POST", "containers/{}/start".format(self._cid))

        for volume in self._volumes:
            log.debug("Docker container '{name}' [{image}] fix ownership on {path}".format(
                name=self._name, image=self._image, path=volume))

            try:
                process = await asyncio.subprocess.create_subprocess_exec(
                    "docker",
                    "exec",
                    self._cid,
                    "/gns3/bin/busybox",
                    "sh",
                    "-c",
                    "("
                    "/gns3/bin/busybox find \"{path}\" -depth -print0"
                    " | /gns3/bin/busybox xargs -0 /gns3/bin/busybox stat -c '%a:%u:%g:%n' > \"{path}/.gns3_perms\""
                    ")"
                    " && /gns3/bin/busybox chmod -R u+rX \"{path}\""
                    " && /gns3/bin/busybox chown {uid}:{gid} -R \"{path}\""
                    .format(uid=os.getuid(), gid=os.getgid(), path=volume),
                )
            except OSError as e:
                raise DockerError("Could not fix permissions for {}: {}".format(volume, e))
            await process.wait()

    async def _start_vnc(self):
        """
        Starts a VNC server for this container
        """

        self._display = self._get_free_display_port()
<<<<<<< HEAD
        if shutil.which("Xvfb") is None or shutil.which("x11vnc") is None:
            raise DockerError("Please install Xvfb and x11vnc before using VNC support")
        self._xvfb_process = await asyncio.create_subprocess_exec("Xvfb", "-nolisten", "tcp", ":{}".format(self._display), "-screen", "0", self._console_resolution + "x16")
        # We pass a port for TCPV6 due to a crash in X11VNC if not here: https://github.com/GNS3/gns3-server/issues/569
        self._x11vnc_process = await asyncio.create_subprocess_exec("x11vnc", "-forever", "-nopw", "-shared", "-geometry", self._console_resolution, "-display", "WAIT:{}".format(self._display), "-rfbport", str(self.console), "-rfbportv6", str(self.console), "-noncache", "-listen", self._manager.port_manager.console_host)
        x11_socket = os.path.join("/tmp/.X11-unix/", "X{}".format(self._display))
        await wait_for_file_creation(x11_socket)

        # sometimes the x11vnc process can crash
        monitor_process(self._x11vnc_process, self._x11vnc_callback)

    def _x11vnc_callback(self, returncode):
=======
        if shutil.which("Xtigervnc") is None or shutil.which("Xvfb") is None or shutil.which("x11vnc") is None:
            raise DockerError("Please install tigervnc-standalone-server (recommended) or Xvfb + x11vnc before using VNC support")

        if shutil.which("Xtigervnc"):
            with open(os.path.join(self.working_dir, "vnc.log"), "w") as fd:
                self._vnc_process = yield from asyncio.create_subprocess_exec("Xtigervnc",
                                                                              "-geometry", self._console_resolution,
                                                                              "-depth", "16",
                                                                              "-interface", self._manager.port_manager.console_host,
                                                                              "-rfbport", str(self.console),
                                                                              "-AlwaysShared",
                                                                              "-SecurityTypes", "None",
                                                                              ":{}".format(self._display),
                                                                              stdout=fd, stderr=subprocess.STDOUT)
        else:
            self._xvfb_process = yield from asyncio.create_subprocess_exec("Xvfb",
                                                                           "-nolisten",
                                                                           "tcp", ":{}".format(self._display),
                                                                           "-screen", "0",
                                                                           self._console_resolution + "x16")

            # We pass a port for TCPV6 due to a crash in X11VNC if not here: https://github.com/GNS3/gns3-server/issues/569
            with open(os.path.join(self.working_dir, "vnc.log"), "w") as fd:
                self._vnc_process = yield from asyncio.create_subprocess_exec("x11vnc",
                                                                              "-forever",
                                                                              "-nopw"
                                                                              "-shared",
                                                                              "-geometry", self._console_resolution,
                                                                              "-display", "WAIT:{}".format(self._display),
                                                                              "-rfbport", str(self.console),
                                                                              "-rfbportv6", str(self.console),
                                                                              "-noncache",
                                                                              "-listen", self._manager.port_manager.console_host,
                                                                              stdout=fd, stderr=subprocess.STDOUT)

        x11_socket = os.path.join("/tmp/.X11-unix/", "X{}".format(self._display))
        yield from wait_for_file_creation(x11_socket)
        #monitor_process(self._vnc_process, self._vnc_callback)

    def _vnc_callback(self, returncode):
>>>>>>> d0bab994
        """
        Called when the process has stopped.

        :param returncode: Process returncode
        """

<<<<<<< HEAD
        if returncode != 0 and self._closing is False:
            self.project.emit("log.error", {"message": "The x11vnc process has stopped with return code {} for node '{}'. Please restart this node.".format(returncode, self.name)})
            self._x11vnc_process = None
=======
        if returncode != 0:
            self.project.emit("log.error", {"message": "The vnc process has stopped, return code: {}.".format(returncode)})
>>>>>>> d0bab994

    async def _start_http(self):
        """
        Starts an HTTP tunnel to container localhost. It's not perfect
        but the only way we have to inject network packet is using nc.
        """

        log.debug("Forward HTTP for %s to %d", self.name, self._console_http_port)
        command = ["docker", "exec", "-i", self._cid, "/gns3/bin/busybox", "nc", "127.0.0.1", str(self._console_http_port)]
        # We replace host and port in the server answer otherwise some link could be broken
        server = AsyncioRawCommandServer(command, replaces=[
            (
                '://127.0.0.1'.encode(),  # {{HOST}} mean client host
                '://{{HOST}}'.encode(),
            ),
            (
                ':{}'.format(self._console_http_port).encode(),
                ':{}'.format(self.console).encode(),
            )
        ])
        self._telnet_servers.append((await asyncio.start_server(server.run, self._manager.port_manager.console_host, self.console)))

    async def _start_console(self):
        """
        Starts streaming the console via telnet
        """

        class InputStream:

            def __init__(self):
                self._data = b""

            def write(self, data):
                self._data += data

            async def drain(self):
                if not self.ws.closed:
                    self.ws.send_bytes(self._data)
                self._data = b""

        output_stream = asyncio.StreamReader()
        input_stream = InputStream()

        telnet = AsyncioTelnetServer(reader=output_stream, writer=input_stream, echo=True)
        try:
            self._telnet_servers.append((await asyncio.start_server(telnet.run, self._manager.port_manager.console_host, self.console)))
        except OSError as e:
            raise DockerError("Could not start Telnet server on socket {}:{}: {}".format(self._manager.port_manager.console_host, self.console, e))

        self._console_websocket = await self.manager.websocket_query("containers/{}/attach/ws?stream=1&stdin=1&stdout=1&stderr=1".format(self._cid))
        input_stream.ws = self._console_websocket

        output_stream.feed_data(self.name.encode() + b" console is now available... Press RETURN to get started.\r\n")

        asyncio.ensure_future(self._read_console_output(self._console_websocket, output_stream))

    async def _read_console_output(self, ws, out):
        """
        Reads Websocket and forward it to the telnet

        :param ws: Websocket connection
        :param out: Output stream
        """

        while True:
            msg = await ws.receive()
            if msg.tp == aiohttp.WSMsgType.text:
                out.feed_data(msg.data.encode())
            elif msg.tp == aiohttp.WSMsgType.BINARY:
                out.feed_data(msg.data)
            elif msg.tp == aiohttp.WSMsgType.ERROR:
                log.critical("Docker WebSocket Error: {}".format(msg.data))
            else:
                out.feed_eof()
                ws.close()
                break
        await self.stop()

    async def is_running(self):
        """
        Checks if the container is running.

        :returns: True or False
        :rtype: bool
        """

        state = await self._get_container_state()
        if state == "running":
            return True
        if self.status == "started":  # The container crashed we need to clean
            await self.stop()
        return False

    async def restart(self):
        """
        Restart this Docker container.
        """

        await self.manager.query("POST", "containers/{}/restart".format(self._cid))
        log.info("Docker container '{name}' [{image}] restarted".format(
            name=self._name, image=self._image))

    async def _clean_servers(self):
        """
        Clean the list of running console servers
        """

        if len(self._telnet_servers) > 0:
            for telnet_server in self._telnet_servers:
                telnet_server.close()
                await telnet_server.wait_closed()
            self._telnet_servers = []

    async def stop(self):
        """
        Stops this Docker container.
        """

        try:
            await self._clean_servers()
            await self._stop_ubridge()

            try:
                state = await self._get_container_state()
            except DockerHttp404Error:
                self.status = "stopped"
                return

            if state == "paused":
                await self.unpause()

            await self._fix_permissions()
            state = await self._get_container_state()
            if state != "stopped" or state != "exited":
                # t=5 number of seconds to wait before killing the container
                try:
                    await self.manager.query("POST", "containers/{}/stop".format(self._cid), params={"t": 5})
                    log.info("Docker container '{name}' [{image}] stopped".format(
                        name=self._name, image=self._image))
                except DockerHttp304Error:
                    # Container is already stopped
                    pass
        # Ignore runtime error because when closing the server
        except RuntimeError as e:
            log.debug("Docker runtime error when closing: {}".format(str(e)))
            return
        self.status = "stopped"

    async def pause(self):
        """
        Pauses this Docker container.
        """

        await self.manager.query("POST", "containers/{}/pause".format(self._cid))
        self.status = "suspended"
        log.info("Docker container '{name}' [{image}] paused".format(name=self._name, image=self._image))

    async def unpause(self):
        """
        Unpauses this Docker container.
        """

        await self.manager.query("POST", "containers/{}/unpause".format(self._cid))
        self.status = "started"
        log.info("Docker container '{name}' [{image}] unpaused".format(name=self._name, image=self._image))

    async def close(self):
        """
        Closes this Docker container.
        """

        self._closing = True
        if not (await super().close()):
            return False
        await self.reset()

    async def reset(self, release_nio_udp_ports=True):

        try:
            state = await self._get_container_state()
            if state == "paused" or state == "running":
                await self.stop()

            if self.console_type == "vnc":
                if self._vnc_process:
                    try:
<<<<<<< HEAD
                        self._x11vnc_process.terminate()
                        await self._x11vnc_process.wait()
=======
                        self._vnc_process.terminate()
                        yield from self._vnc_process.wait()
>>>>>>> d0bab994
                    except ProcessLookupError:
                        pass
                if self._xvfb_process:
                    try:
                        self._xvfb_process.terminate()
                        await self._xvfb_process.wait()
                    except ProcessLookupError:
                        pass

                if self._display:
                    display = "/tmp/.X11-unix/X{}".format(self._display)
                    try:
                        if os.path.exists(display):
                            os.remove(display)
                    except OSError as e:
                        log.warning("Could not remove display {}: {}".format(display, e))

            # v – 1/True/true or 0/False/false, Remove the volumes associated to the container. Default false.
            # force - 1/True/true or 0/False/false, Kill then remove the container. Default false.
            try:
                await self.manager.query("DELETE", "containers/{}".format(self._cid), params={"force": 1, "v": 1})
            except DockerError:
                pass
            log.info("Docker container '{name}' [{image}] removed".format(
                name=self._name, image=self._image))

            if release_nio_udp_ports:
                for adapter in self._ethernet_adapters:
                    if adapter is not None:
                        for nio in adapter.ports.values():
                            if nio and isinstance(nio, NIOUDP):
                                self.manager.port_manager.release_udp_port(nio.lport, self._project)
        # Ignore runtime error because when closing the server
        except (DockerHttp404Error, RuntimeError) as e:
            log.debug("Docker error when closing: {}".format(str(e)))
            return

    async def _add_ubridge_connection(self, nio, adapter_number):
        """
        Creates a connection in uBridge.

        :param nio: NIO instance or None if it's a dummy interface (if an interface is missing in ubridge you can't see it via ifconfig in the container)
        :param adapter_number: adapter number
        """

        try:
            adapter = self._ethernet_adapters[adapter_number]
        except IndexError:
            raise DockerError("Adapter {adapter_number} doesn't exist on Docker container '{name}'".format(name=self.name,
                                                                                                           adapter_number=adapter_number))

        for index in range(4096):
            if "tap-gns3-e{}".format(index) not in psutil.net_if_addrs():
                adapter.host_ifc = "tap-gns3-e{}".format(str(index))
                break
        if adapter.host_ifc is None:
            raise DockerError("Adapter {adapter_number} couldn't allocate interface on Docker container '{name}'. Too many Docker interfaces already exists".format(name=self.name,
                                                                                                                                                                    adapter_number=adapter_number))
        bridge_name = 'bridge{}'.format(adapter_number)
        await self._ubridge_send('bridge create {}'.format(bridge_name))
        self._bridges.add(bridge_name)
        await self._ubridge_send('bridge add_nio_tap bridge{adapter_number} {hostif}'.format(adapter_number=adapter_number,
                                                                                                  hostif=adapter.host_ifc))
        log.debug("Move container %s adapter %s to namespace %s", self.name, adapter.host_ifc, self._namespace)
        try:
            await self._ubridge_send('docker move_to_ns {ifc} {ns} eth{adapter}'.format(ifc=adapter.host_ifc,
                                                                                             ns=self._namespace,
                                                                                             adapter=adapter_number))
        except UbridgeError as e:
            raise UbridgeNamespaceError(e)

        if nio:
            await self._connect_nio(adapter_number, nio)

    async def _get_namespace(self):

        result = await self.manager.query("GET", "containers/{}/json".format(self._cid))
        return int(result['State']['Pid'])

    async def _connect_nio(self, adapter_number, nio):

        bridge_name = 'bridge{}'.format(adapter_number)
        await self._ubridge_send('bridge add_nio_udp {bridge_name} {lport} {rhost} {rport}'.format(bridge_name=bridge_name,
                                                                                                        lport=nio.lport,
                                                                                                        rhost=nio.rhost,
                                                                                                        rport=nio.rport))

        if nio.capturing:
            await self._ubridge_send('bridge start_capture {bridge_name} "{pcap_file}"'.format(bridge_name=bridge_name,
                                                                                                    pcap_file=nio.pcap_output_file))
        await self._ubridge_send('bridge start {bridge_name}'.format(bridge_name=bridge_name))
        await self._ubridge_apply_filters(bridge_name, nio.filters)

    async def adapter_add_nio_binding(self, adapter_number, nio):
        """
        Adds an adapter NIO binding.

        :param adapter_number: adapter number
        :param nio: NIO instance to add to the slot/port
        """

        try:
            adapter = self._ethernet_adapters[adapter_number]
        except IndexError:
            raise DockerError("Adapter {adapter_number} doesn't exist on Docker container '{name}'".format(name=self.name,
                                                                                                           adapter_number=adapter_number))

        if self.status == "started" and self.ubridge:
            await self._connect_nio(adapter_number, nio)

        adapter.add_nio(0, nio)
        log.info("Docker container '{name}' [{id}]: {nio} added to adapter {adapter_number}".format(name=self.name,
                                                                                                    id=self._id,
                                                                                                    nio=nio,
                                                                                                    adapter_number=adapter_number))

    async def adapter_update_nio_binding(self, adapter_number, nio):
        """
        Update an adapter NIO binding.

        :param adapter_number: adapter number
        :param nio: NIO instance to update the adapter
        """

        if self.ubridge:
            bridge_name = 'bridge{}'.format(adapter_number)
            if bridge_name in self._bridges:
                await self._ubridge_apply_filters(bridge_name, nio.filters)

    async def adapter_remove_nio_binding(self, adapter_number):
        """
        Removes an adapter NIO binding.

        :param adapter_number: adapter number

        :returns: NIO instance
        """

        try:
            adapter = self._ethernet_adapters[adapter_number]
        except IndexError:
            raise DockerError("Adapter {adapter_number} doesn't exist on Docker VM '{name}'".format(name=self.name,
                                                                                                    adapter_number=adapter_number))

        if self.ubridge:
            nio = adapter.get_nio(0)
            bridge_name = 'bridge{}'.format(adapter_number)
            await self._ubridge_send("bridge stop {}".format(bridge_name))
            await self._ubridge_send('bridge remove_nio_udp bridge{adapter} {lport} {rhost} {rport}'.format(adapter=adapter_number,
                                                                                                                 lport=nio.lport,
                                                                                                                 rhost=nio.rhost,
                                                                                                                 rport=nio.rport))

        adapter.remove_nio(0)

        log.info("Docker VM '{name}' [{id}]: {nio} removed from adapter {adapter_number}".format(name=self.name,
                                                                                                 id=self.id,
                                                                                                 nio=adapter.host_ifc,
                                                                                                 adapter_number=adapter_number))

    def get_nio(self, adapter_number):
        """
        Gets an adapter NIO binding.

        :param adapter_number: adapter number

        :returns: NIO instance
        """

        try:
            adapter = self._ethernet_adapters[adapter_number]
        except KeyError:
            raise DockerError("Adapter {adapter_number} doesn't exist on Docker VM '{name}'".format(name=self.name,
                                                                                                    adapter_number=adapter_number))

        nio = adapter.get_nio(0)

        if not nio:
            raise DockerError("Adapter {} is not connected".format(adapter_number))

        return nio

    @property
    def adapters(self):
        """
        Returns the number of Ethernet adapters for this Docker VM.

        :returns: number of adapters
        :rtype: int
        """

        return len(self._ethernet_adapters)

    @adapters.setter
    def adapters(self, adapters):
        """
        Sets the number of Ethernet adapters for this Docker container.

        :param adapters: number of adapters
        """

        if len(self._ethernet_adapters) == adapters:
            return

        self._ethernet_adapters.clear()
        for adapter_number in range(0, adapters):
            self._ethernet_adapters.append(EthernetAdapter())

        log.info('Docker container "{name}" [{id}]: number of Ethernet adapters changed to {adapters}'.format(name=self._name,
                                                                                                              id=self._id,
                                                                                                              adapters=adapters))

    async def pull_image(self, image):
        """
        Pulls an image from Docker repository
        """

        def callback(msg):
            self.project.emit("log.info", {"message": msg})
        await self.manager.pull_image(image, progress_callback=callback)

    async def _start_ubridge_capture(self, adapter_number, output_file):
        """
        Starts a packet capture in uBridge.

        :param adapter_number: adapter number
        :param output_file: PCAP destination file for the capture
        """

        adapter = "bridge{}".format(adapter_number)
        if not self.ubridge:
            raise DockerError("Cannot start the packet capture: uBridge is not running")
        await self._ubridge_send('bridge start_capture {name} "{output_file}"'.format(name=adapter, output_file=output_file))

    async def _stop_ubridge_capture(self, adapter_number):
        """
        Stops a packet capture in uBridge.

        :param adapter_number: adapter number
        """

        adapter = "bridge{}".format(adapter_number)
        if not self.ubridge:
            raise DockerError("Cannot stop the packet capture: uBridge is not running")
        await self._ubridge_send("bridge stop_capture {name}".format(name=adapter))

    async def start_capture(self, adapter_number, output_file):
        """
        Starts a packet capture.

        :param adapter_number: adapter number
        :param output_file: PCAP destination file for the capture
        """

        nio = self.get_nio(adapter_number)
        if nio.capturing:
            raise DockerError("Packet capture is already activated on adapter {adapter_number}".format(adapter_number=adapter_number))

        nio.startPacketCapture(output_file)

        if self.status == "started" and self.ubridge:
            await self._start_ubridge_capture(adapter_number, output_file)

        log.info("Docker VM '{name}' [{id}]: starting packet capture on adapter {adapter_number}".format(name=self.name,
                                                                                                         id=self.id,
                                                                                                         adapter_number=adapter_number))

    async def stop_capture(self, adapter_number):
        """
        Stops a packet capture.

        :param adapter_number: adapter number
        """

        nio = self.get_nio(adapter_number)
        nio.stopPacketCapture()
        if self.status == "started" and self.ubridge:
            await self._stop_ubridge_capture(adapter_number)

        log.info("Docker VM '{name}' [{id}]: stopping packet capture on adapter {adapter_number}".format(name=self.name,
                                                                                                         id=self.id,
                                                                                                         adapter_number=adapter_number))

    async def _get_log(self):
        """
        Returns the log from the container

        :returns: string
        """

        result = await self.manager.query("GET", "containers/{}/logs".format(self._cid), params={"stderr": 1, "stdout": 1})
        return result

    async def delete(self):
        """
        Deletes the VM (including all its files).
        """

        await self.close()
        await super().delete()<|MERGE_RESOLUTION|>--- conflicted
+++ resolved
@@ -82,13 +82,8 @@
         self._ethernet_adapters = []
         self._temporary_directory = None
         self._telnet_servers = []
-<<<<<<< HEAD
         self._xvfb_process = None
         self._x11vnc_process = None
-=======
-        self._vnc_process = None
-        self._xvfb_process = None
->>>>>>> d0bab994
         self._console_resolution = console_resolution
         self._console_http_path = console_http_path
         self._console_http_port = console_http_port
@@ -532,75 +527,57 @@
         """
 
         self._display = self._get_free_display_port()
-<<<<<<< HEAD
-        if shutil.which("Xvfb") is None or shutil.which("x11vnc") is None:
-            raise DockerError("Please install Xvfb and x11vnc before using VNC support")
-        self._xvfb_process = await asyncio.create_subprocess_exec("Xvfb", "-nolisten", "tcp", ":{}".format(self._display), "-screen", "0", self._console_resolution + "x16")
-        # We pass a port for TCPV6 due to a crash in X11VNC if not here: https://github.com/GNS3/gns3-server/issues/569
-        self._x11vnc_process = await asyncio.create_subprocess_exec("x11vnc", "-forever", "-nopw", "-shared", "-geometry", self._console_resolution, "-display", "WAIT:{}".format(self._display), "-rfbport", str(self.console), "-rfbportv6", str(self.console), "-noncache", "-listen", self._manager.port_manager.console_host)
+        if not (shutil.which("Xtigervnc") or shutil.which("Xvfb") and shutil.which("x11vnc")):
+            raise DockerError("Please install tigervnc-standalone-server (recommended) or Xvfb + x11vnc before using VNC support")
+
+        if shutil.which("Xtigervnc"):
+            with open(os.path.join(self.working_dir, "vnc.log"), "w") as fd:
+                self._vnc_process = await asyncio.create_subprocess_exec("Xtigervnc",
+                                                                         "-geometry", self._console_resolution,
+                                                                         "-depth", "16",
+                                                                         "-interface", self._manager.port_manager.console_host,
+                                                                         "-rfbport", str(self.console),
+                                                                         "-AlwaysShared",
+                                                                         "-SecurityTypes", "None",
+                                                                         ":{}".format(self._display),
+                                                                         stdout=fd, stderr=subprocess.STDOUT)
+        else:
+            self._xvfb_process = await asyncio.create_subprocess_exec("Xvfb",
+                                                                      "-nolisten",
+                                                                      "tcp", ":{}".format(self._display),
+                                                                      "-screen", "0",
+                                                                      self._console_resolution + "x16")
+
+            # We pass a port for TCPV6 due to a crash in X11VNC if not here: https://github.com/GNS3/gns3-server/issues/569
+            with open(os.path.join(self.working_dir, "vnc.log"), "w") as fd:
+                self._vnc_process = await asyncio.create_subprocess_exec("x11vnc",
+                                                                         "-forever",
+                                                                         "-nopw"
+                                                                         "-shared",
+                                                                         "-geometry", self._console_resolution,
+                                                                         "-display", "WAIT:{}".format(self._display),
+                                                                         "-rfbport", str(self.console),
+                                                                         "-rfbportv6", str(self.console),
+                                                                         "-noncache",
+                                                                         "-listen", self._manager.port_manager.console_host,
+                                                                         stdout=fd, stderr=subprocess.STDOUT)
+
         x11_socket = os.path.join("/tmp/.X11-unix/", "X{}".format(self._display))
         await wait_for_file_creation(x11_socket)
 
-        # sometimes the x11vnc process can crash
-        monitor_process(self._x11vnc_process, self._x11vnc_callback)
-
-    def _x11vnc_callback(self, returncode):
-=======
-        if shutil.which("Xtigervnc") is None or shutil.which("Xvfb") is None or shutil.which("x11vnc") is None:
-            raise DockerError("Please install tigervnc-standalone-server (recommended) or Xvfb + x11vnc before using VNC support")
-
-        if shutil.which("Xtigervnc"):
-            with open(os.path.join(self.working_dir, "vnc.log"), "w") as fd:
-                self._vnc_process = yield from asyncio.create_subprocess_exec("Xtigervnc",
-                                                                              "-geometry", self._console_resolution,
-                                                                              "-depth", "16",
-                                                                              "-interface", self._manager.port_manager.console_host,
-                                                                              "-rfbport", str(self.console),
-                                                                              "-AlwaysShared",
-                                                                              "-SecurityTypes", "None",
-                                                                              ":{}".format(self._display),
-                                                                              stdout=fd, stderr=subprocess.STDOUT)
-        else:
-            self._xvfb_process = yield from asyncio.create_subprocess_exec("Xvfb",
-                                                                           "-nolisten",
-                                                                           "tcp", ":{}".format(self._display),
-                                                                           "-screen", "0",
-                                                                           self._console_resolution + "x16")
-
-            # We pass a port for TCPV6 due to a crash in X11VNC if not here: https://github.com/GNS3/gns3-server/issues/569
-            with open(os.path.join(self.working_dir, "vnc.log"), "w") as fd:
-                self._vnc_process = yield from asyncio.create_subprocess_exec("x11vnc",
-                                                                              "-forever",
-                                                                              "-nopw"
-                                                                              "-shared",
-                                                                              "-geometry", self._console_resolution,
-                                                                              "-display", "WAIT:{}".format(self._display),
-                                                                              "-rfbport", str(self.console),
-                                                                              "-rfbportv6", str(self.console),
-                                                                              "-noncache",
-                                                                              "-listen", self._manager.port_manager.console_host,
-                                                                              stdout=fd, stderr=subprocess.STDOUT)
-
-        x11_socket = os.path.join("/tmp/.X11-unix/", "X{}".format(self._display))
-        yield from wait_for_file_creation(x11_socket)
-        #monitor_process(self._vnc_process, self._vnc_callback)
+        # sometimes the VNC process can crash
+        monitor_process(self._vnc_process, self._vnc_callback)
 
     def _vnc_callback(self, returncode):
->>>>>>> d0bab994
         """
         Called when the process has stopped.
 
         :param returncode: Process returncode
         """
 
-<<<<<<< HEAD
         if returncode != 0 and self._closing is False:
-            self.project.emit("log.error", {"message": "The x11vnc process has stopped with return code {} for node '{}'. Please restart this node.".format(returncode, self.name)})
-            self._x11vnc_process = None
-=======
-        if returncode != 0:
-            self.project.emit("log.error", {"message": "The vnc process has stopped, return code: {}.".format(returncode)})
->>>>>>> d0bab994
+            self.project.emit("log.error", {"message": "The vnc process has stopped with return code {} for node '{}'. Please restart this node.".format(returncode, self.name)})
+            self._vnc_process = None
 
     async def _start_http(self):
         """
@@ -787,13 +764,8 @@
             if self.console_type == "vnc":
                 if self._vnc_process:
                     try:
-<<<<<<< HEAD
-                        self._x11vnc_process.terminate()
-                        await self._x11vnc_process.wait()
-=======
                         self._vnc_process.terminate()
-                        yield from self._vnc_process.wait()
->>>>>>> d0bab994
+                        await self._vnc_process.wait()
                     except ProcessLookupError:
                         pass
                 if self._xvfb_process:
