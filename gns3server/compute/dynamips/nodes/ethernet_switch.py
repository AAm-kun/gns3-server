# -*- coding: utf-8 -*-
#
# Copyright (C) 2013 GNS3 Technologies Inc.
#
# This program is free software: you can redistribute it and/or modify
# it under the terms of the GNU General Public License as published by
# the Free Software Foundation, either version 3 of the License, or
# (at your option) any later version.
#
# This program is distributed in the hope that it will be useful,
# but WITHOUT ANY WARRANTY; without even the implied warranty of
# MERCHANTABILITY or FITNESS FOR A PARTICULAR PURPOSE.  See the
# GNU General Public License for more details.
#
# You should have received a copy of the GNU General Public License
# along with this program.  If not, see <http://www.gnu.org/licenses/>.

"""
Interface for Dynamips virtual Ethernet switch module ("ethsw").
http://github.com/GNS3/dynamips/blob/master/README.hypervisor#L558
"""

import asyncio
from gns3server.utils import parse_version
from gns3server.utils.asyncio.embed_shell import EmbedShell, create_telnet_shell


from .device import Device
from ..nios.nio_udp import NIOUDP
from ..dynamips_error import DynamipsError
from ...error import NodeError

import logging
log = logging.getLogger(__name__)


class EthernetSwitchConsole(EmbedShell):
    """
    Console for the ethernet switch
    """

    def __init__(self, node):
        super().__init__(welcome_message="Welcome to GNS3 builtin Ethernet switch.\n\nType help for available commands\n")
        self._node = node

    @asyncio.coroutine
    def mac(self):
        """
        Show MAC address table
        """
        res = 'Port       Mac                VLAN\n'
        result = (yield from self._node._hypervisor.send('ethsw show_mac_addr_table {}'.format(self._node.name)))
        for line in result:
            mac, vlan, nio = line.replace('  ', ' ').split(' ')
            mac = mac.replace('.', '')
            mac = "{}:{}:{}:{}:{}:{}".format(
                mac[0:2],
                mac[2:4],
                mac[4:6],
                mac[6:8],
                mac[8:10],
                mac[10:12])
            for port_number, switch_nio in self._node.nios.items():
                if switch_nio.name == nio:
                    res += 'Ethernet' + str(port_number) + '  ' + mac + '  ' + vlan + '\n'
                    break
        return res


class EthernetSwitch(Device):

    """
    Dynamips Ethernet switch.

    :param name: name for this switch
    :param node_id: Node instance identifier
    :param project: Project instance
    :param manager: Parent VM Manager
    :param ports: initial switch ports
    :param hypervisor: Dynamips hypervisor instance
    """

    def __init__(self, name, node_id, project, manager, console=None, console_type="telnet", ports=None, hypervisor=None):

        super().__init__(name, node_id, project, manager, hypervisor)
        self._nios = {}
        self._mappings = {}
        self._telnet_console = None
        self._telnet_shell = None
<<<<<<< HEAD
        self._console = console
        self._console_type = console_type

        if self._console is not None:
            self._console = self._manager.port_manager.reserve_tcp_port(self._console, self._project)
        else:
            self._console = self._manager.port_manager.get_free_tcp_port(self._project)

=======
        self._telnet_server = None
        self._console = self._manager.port_manager.get_free_tcp_port(self._project)
>>>>>>> e4a6db8e
        if ports is None:
            # create 8 ports by default
            self._ports = []
            for port_number in range(0, 8):
                self._ports.append({"port_number": port_number,
                                    "name": "Ethernet{}".format(port_number),
                                    "type": "access",
                                    "vlan": 1})
        else:
            self._ports = ports

    def __json__(self):

        ethernet_switch_info = {"name": self.name,
                                "console": self.console,
                                "console_type": self.console_type,
                                "node_id": self.id,
                                "project_id": self.project.id,
                                "ports_mapping": self._ports,
                                "status": "started"}
        return ethernet_switch_info

    @property
    def console(self):
        return self._console

    @console.setter
    def console(self, console):
        self._console = console

    @property
    def console_type(self):
        return self._console_type

    @console_type.setter
    def console_type(self, console_type):
        self._console_type = console_type

    @property
    def ports_mapping(self):
        """
        Ports on this switch

        :returns: ports info
        """

        return self._ports

    @ports_mapping.setter
    def ports_mapping(self, ports):
        """
        Set the ports on this switch

        :param ports: ports info
        """
        if ports != self._ports:
            if len(self._nios) > 0 and len(ports) != len(self._ports):
                raise NodeError("Can't modify a switch already connected.")

            port_number = 0
            for port in ports:
                port["name"] = "Ethernet{}".format(port_number)
                port["port_number"] = port_number
                port_number += 1

            self._ports = ports

    @asyncio.coroutine
    def update_port_settings(self):
        for port_settings in self._ports:
            port_number = port_settings["port_number"]
            if port_number in self._nios and self._nios[port_number] is not None:
                yield from self.set_port_settings(port_number, port_settings)

    @asyncio.coroutine
    def create(self):

        if self._hypervisor is None:
            module_workdir = self.project.module_working_directory(self.manager.module_name.lower())
            self._hypervisor = yield from self.manager.start_new_hypervisor(working_dir=module_workdir)

        yield from self._hypervisor.send('ethsw create "{}"'.format(self._name))
        log.info('Ethernet switch "{name}" [{id}] has been created'.format(name=self._name, id=self._id))

        self._telnet_shell = EthernetSwitchConsole(self)
        self._telnet_shell.prompt = self._name + '> '
        self._telnet = create_telnet_shell(self._telnet_shell)
        try:
            self._telnet_server = (yield from asyncio.start_server(self._telnet.run, self._manager.port_manager.console_host, self.console))
        except OSError as e:
            self.project.emit("log.warning", {"message": "Could not start Telnet server on socket {}:{}: {}".format(self._manager.port_manager.console_host, self.console, e)})
        self._hypervisor.devices.append(self)

    @asyncio.coroutine
    def set_name(self, new_name):
        """
        Renames this Ethernet switch.

        :param new_name: New name for this switch
        """

        yield from self._hypervisor.send('ethsw rename "{name}" "{new_name}"'.format(name=self._name, new_name=new_name))
        log.info('Ethernet switch "{name}" [{id}]: renamed to "{new_name}"'.format(name=self._name,
                                                                                   id=self._id,
                                                                                   new_name=new_name))
        self._name = new_name

    @property
    def nios(self):
        """
        Returns all the NIOs member of this Ethernet switch.

        :returns: nio list
        """

        return self._nios

    @property
    def mappings(self):
        """
        Returns port mappings

        :returns: mappings list
        """

        return self._mappings

    @asyncio.coroutine
    def delete(self):
        return (yield from self.close())

    @asyncio.coroutine
    def close(self):
        """
        Deletes this Ethernet switch.
        """

        yield from self._telnet.close()
        if self._telnet_server:
            self._telnet_server.close()

        for nio in self._nios.values():
            if nio:
                yield from nio.close()
        self.manager.port_manager.release_tcp_port(self._console, self._project)
        if self._hypervisor:
            try:
                yield from self._hypervisor.send('ethsw delete "{}"'.format(self._name))
                log.info('Ethernet switch "{name}" [{id}] has been deleted'.format(name=self._name, id=self._id))
            except DynamipsError:
                log.debug("Could not properly delete Ethernet switch {}".format(self._name))
        if self._hypervisor and self in self._hypervisor.devices:
            self._hypervisor.devices.remove(self)
        if self._hypervisor and not self._hypervisor.devices:
            yield from self.hypervisor.stop()
            self._hypervisor = None
        return True

    @asyncio.coroutine
    def add_nio(self, nio, port_number):
        """
        Adds a NIO as new port on Ethernet switch.

        :param nio: NIO instance to add
        :param port_number: port to allocate for the NIO
        """

        if port_number in self._nios:
            raise DynamipsError("Port {} isn't free".format(port_number))

        yield from self._hypervisor.send('ethsw add_nio "{name}" {nio}'.format(name=self._name, nio=nio))

        log.info('Ethernet switch "{name}" [{id}]: NIO {nio} bound to port {port}'.format(name=self._name,
                                                                                          id=self._id,
                                                                                          nio=nio,
                                                                                          port=port_number))
        self._nios[port_number] = nio
        for port_settings in self._ports:
            if port_settings["port_number"] == port_number:
                yield from self.set_port_settings(port_number, port_settings)
                break

    @asyncio.coroutine
    def remove_nio(self, port_number):
        """
        Removes the specified NIO as member of this Ethernet switch.

        :param port_number: allocated port number

        :returns: the NIO that was bound to the port
        """

        if port_number not in self._nios:
            raise DynamipsError("Port {} is not allocated".format(port_number))

        nio = self._nios[port_number]
        if isinstance(nio, NIOUDP):
            self.manager.port_manager.release_udp_port(nio.lport, self._project)
        if self._hypervisor:
            yield from self._hypervisor.send('ethsw remove_nio "{name}" {nio}'.format(name=self._name, nio=nio))

        log.info('Ethernet switch "{name}" [{id}]: NIO {nio} removed from port {port}'.format(name=self._name,
                                                                                              id=self._id,
                                                                                              nio=nio,
                                                                                              port=port_number))

        del self._nios[port_number]
        if port_number in self._mappings:
            del self._mappings[port_number]

        return nio

    @asyncio.coroutine
    def set_port_settings(self, port_number, settings):
        """
        Applies port settings to a specific port.

        :param port_number: port number to set the settings
        :param settings: port settings
        """

        if settings["type"] == "access":
            yield from self.set_access_port(port_number, settings["vlan"])
        elif settings["type"] == "dot1q":
            yield from self.set_dot1q_port(port_number, settings["vlan"])
        elif settings["type"] == "qinq":
            yield from self.set_qinq_port(port_number, settings["vlan"], settings.get("ethertype"))

    @asyncio.coroutine
    def set_access_port(self, port_number, vlan_id):
        """
        Sets the specified port as an ACCESS port.

        :param port_number: allocated port number
        :param vlan_id: VLAN number membership
        """

        if port_number not in self._nios:
            raise DynamipsError("Port {} is not allocated".format(port_number))

        nio = self._nios[port_number]
        yield from self._hypervisor.send('ethsw set_access_port "{name}" {nio} {vlan_id}'.format(name=self._name,
                                                                                                 nio=nio,
                                                                                                 vlan_id=vlan_id))

        log.info('Ethernet switch "{name}" [{id}]: port {port} set as an access port in VLAN {vlan_id}'.format(name=self._name,
                                                                                                               id=self._id,
                                                                                                               port=port_number,
                                                                                                               vlan_id=vlan_id))
        self._mappings[port_number] = ("access", vlan_id)

    @asyncio.coroutine
    def set_dot1q_port(self, port_number, native_vlan):
        """
        Sets the specified port as a 802.1Q trunk port.

        :param port_number: allocated port number
        :param native_vlan: native VLAN for this trunk port
        """

        if port_number not in self._nios:
            raise DynamipsError("Port {} is not allocated".format(port_number))

        nio = self._nios[port_number]
        yield from self._hypervisor.send('ethsw set_dot1q_port "{name}" {nio} {native_vlan}'.format(name=self._name,
                                                                                                    nio=nio,
                                                                                                    native_vlan=native_vlan))

        log.info('Ethernet switch "{name}" [{id}]: port {port} set as a 802.1Q port with native VLAN {vlan_id}'.format(name=self._name,
                                                                                                                       id=self._id,
                                                                                                                       port=port_number,
                                                                                                                       vlan_id=native_vlan))

        self._mappings[port_number] = ("dot1q", native_vlan)

    @asyncio.coroutine
    def set_qinq_port(self, port_number, outer_vlan, ethertype):
        """
        Sets the specified port as a trunk (QinQ) port.

        :param port_number: allocated port number
        :param outer_vlan: outer VLAN (transport VLAN) for this QinQ port
        """

        if port_number not in self._nios:
            raise DynamipsError("Port {} is not allocated".format(port_number))

        nio = self._nios[port_number]
        if ethertype != "0x8100" and parse_version(self.hypervisor.version) < parse_version('0.2.16'):
            raise DynamipsError("Dynamips version required is >= 0.2.16 to change the default QinQ Ethernet type, detected version is {}".format(self.hypervisor.version))

        yield from self._hypervisor.send('ethsw set_qinq_port "{name}" {nio} {outer_vlan} {ethertype}'.format(name=self._name,
                                                                                                              nio=nio,
                                                                                                              outer_vlan=outer_vlan,
                                                                                                              ethertype=ethertype if ethertype != "0x8100" else ""))

        log.info('Ethernet switch "{name}" [{id}]: port {port} set as a QinQ ({ethertype}) port with outer VLAN {vlan_id}'.format(name=self._name,
                                                                                                                                  id=self._id,
                                                                                                                                  port=port_number,
                                                                                                                                  vlan_id=outer_vlan,
                                                                                                                                  ethertype=ethertype))
        self._mappings[port_number] = ("qinq", outer_vlan, ethertype)

    @asyncio.coroutine
    def get_mac_addr_table(self):
        """
        Returns the MAC address table for this Ethernet switch.

        :returns: list of entries (Ethernet address, VLAN, NIO)
        """

        mac_addr_table = yield from self._hypervisor.send('ethsw show_mac_addr_table "{}"'.format(self._name))
        return mac_addr_table

    @asyncio.coroutine
    def clear_mac_addr_table(self):
        """
        Clears the MAC address table for this Ethernet switch.
        """

        yield from self._hypervisor.send('ethsw clear_mac_addr_table "{}"'.format(self._name))

    @asyncio.coroutine
    def start_capture(self, port_number, output_file, data_link_type="DLT_EN10MB"):
        """
        Starts a packet capture.

        :param port_number: allocated port number
        :param output_file: PCAP destination file for the capture
        :param data_link_type: PCAP data link type (DLT_*), default is DLT_EN10MB
        """

        if port_number not in self._nios:
            raise DynamipsError("Port {} is not allocated".format(port_number))

        nio = self._nios[port_number]

        if not nio:
            raise DynamipsError("Port {} is not connected".format(port_number))

        data_link_type = data_link_type.lower()
        if data_link_type.startswith("dlt_"):
            data_link_type = data_link_type[4:]

        if nio.input_filter[0] is not None and nio.output_filter[0] is not None:
            raise DynamipsError("Port {} has already a filter applied".format(port_number))

        yield from nio.bind_filter("both", "capture")
        yield from nio.setup_filter("both", '{} "{}"'.format(data_link_type, output_file))

        log.info('Ethernet switch "{name}" [{id}]: starting packet capture on port {port}'.format(name=self._name,
                                                                                                  id=self._id,
                                                                                                  port=port_number))

    @asyncio.coroutine
    def stop_capture(self, port_number):
        """
        Stops a packet capture.

        :param port_number: allocated port number
        """

        if port_number not in self._nios:
            raise DynamipsError("Port {} is not allocated".format(port_number))

        nio = self._nios[port_number]

        if not nio:
            raise DynamipsError("Port {} is not connected".format(port_number))

        yield from nio.unbind_filter("both")
        log.info('Ethernet switch "{name}" [{id}]: stopping packet capture on port {port}'.format(name=self._name,
                                                                                                  id=self._id,
                                                                                                  port=port_number))<|MERGE_RESOLUTION|>--- conflicted
+++ resolved
@@ -87,7 +87,7 @@
         self._mappings = {}
         self._telnet_console = None
         self._telnet_shell = None
-<<<<<<< HEAD
+        self._telnet_server = None
         self._console = console
         self._console_type = console_type
 
@@ -96,10 +96,6 @@
         else:
             self._console = self._manager.port_manager.get_free_tcp_port(self._project)
 
-=======
-        self._telnet_server = None
-        self._console = self._manager.port_manager.get_free_tcp_port(self._project)
->>>>>>> e4a6db8e
         if ports is None:
             # create 8 ports by default
             self._ports = []
