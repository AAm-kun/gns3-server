# -*- coding: utf-8 -*-
#
# Copyright (C) 2016 GNS3 Technologies Inc.
#
# This program is free software: you can redistribute it and/or modify
# it under the terms of the GNU General Public License as published by
# the Free Software Foundation, either version 3 of the License, or
# (at your option) any later version.
#
# This program is distributed in the hope that it will be useful,
# but WITHOUT ANY WARRANTY; without even the implied warranty of
# MERCHANTABILITY or FITNESS FOR A PARTICULAR PURPOSE.  See the
# GNU General Public License for more details.
#
# You should have received a copy of the GNU General Public License
# along with this program.  If not, see <http://www.gnu.org/licenses/>.

import sys
import asyncio
import subprocess

from ...error import NodeError
from ...base_node import BaseNode
from ...nios.nio_udp import NIOUDP
from ....ubridge.ubridge_error import UbridgeError

import gns3server.utils.interfaces
import gns3server.utils.asyncio

import logging
log = logging.getLogger(__name__)


class Cloud(BaseNode):

    """
    Cloud.

    :param name: name for this cloud
    :param node_id: Node identifier
    :param project: Project instance
    :param manager: Parent VM Manager
    """

    def __init__(self, name, node_id, project, manager, ports=None):

        super().__init__(name, node_id, project, manager)
        self._nios = {}
        self._remote_console_host = ""
        self._remote_console_port = 23
        self._remote_console_type = "none"
        self._remote_console_http_path = "/"

        # Populate the cloud with host interfaces if it is not configured
        if not ports or len(ports) == 0:
            self._ports_mapping = []
            for interface in self._interfaces():
                if not interface["special"]:
                    self._ports_mapping.append({
                        "interface": interface["name"],
                        "type": interface["type"],
                        "port_number": len(self._ports_mapping),
                        "name": interface["name"]
                    })
        else:
            port_number = 0
            for port in ports:
                port["port_number"] = port_number
                port_number += 1
            self._ports_mapping = ports

    @property
    def nios(self):
        return self._nios

    def _interfaces(self):
        return gns3server.utils.interfaces.interfaces()

    def __json__(self):

        host_interfaces = []
        network_interfaces = gns3server.utils.interfaces.interfaces()
        for interface in network_interfaces:
            host_interfaces.append({"name": interface["name"],
                                    "type": interface["type"],
                                    "special": interface["special"]})

        return {"name": self.name,
                "node_id": self.id,
                "project_id": self.project.id,
                "remote_console_host": self.remote_console_host,
                "remote_console_port": self.remote_console_port,
                "remote_console_type": self.remote_console_type,
                "remote_console_http_path": self.remote_console_http_path,
                "ports_mapping": self._ports_mapping,
                "interfaces": host_interfaces,
                "status": self.status,
                "node_directory": self.working_path
                }

    @property
    def remote_console_host(self):
        """
        Returns the remote console host for this cloud.

        :returns: remote console host
        """

        return self._remote_console_host

    @remote_console_host.setter
    def remote_console_host(self, remote_console_host):
        """
        Sets the remote console host for this cloud.

        :param remote_console_host: remote console host
        """

        self._remote_console_host = remote_console_host

    @property
    def remote_console_port(self):
        """
        Returns the remote console port for this cloud.

        :returns: remote console port
        """

        return self._remote_console_port

    @remote_console_port.setter
    def remote_console_port(self, remote_console_port):
        """
        Sets the remote console port for this cloud.

        :param remote_console_port: remote console port
        """

        self._remote_console_port = remote_console_port

    @property
    def remote_console_type(self):
        """
        Returns the remote console type for this cloud.

        :returns: remote console host
        """

        return self._remote_console_type

    @remote_console_type.setter
    def remote_console_type(self, remote_console_type):
        """
        Sets the remote console type for this cloud.

        :param remote_console_type: remote console type
        """

        self._remote_console_type = remote_console_type

    @property
    def remote_console_http_path(self):
        """
        Returns the remote console HTTP path for this cloud.

        :returns: remote console HTTP path
        """

        return self._remote_console_http_path

    @remote_console_http_path.setter
    def remote_console_http_path(self, remote_console_http_path):
        """
        Sets the remote console HTTP path for this cloud.

        :param remote_console_http_path: remote console HTTP path
        """

        self._remote_console_http_path = remote_console_http_path

    @property
    def ports_mapping(self):
        """
        Ports on this cloud.

        :returns: ports info
        """

        return self._ports_mapping

    @ports_mapping.setter
    def ports_mapping(self, ports):
        """
        Set the ports on this cloud.

        :param ports: ports info
        """

        if ports != self._ports_mapping:
            if len(self._nios) > 0:
                raise NodeError("Cannot modify a cloud that is already connected.")

            port_number = 0
            for port in ports:
                port["port_number"] = port_number
                port_number += 1

            self._ports_mapping = ports

    @asyncio.coroutine
    def create(self):
        """
        Creates this cloud.
        """

        yield from self.start()
        log.info('Cloud "{name}" [{id}] has been created'.format(name=self._name, id=self._id))

    @asyncio.coroutine
    def start(self):
        """
        Starts this cloud.
        """

        if self.status != "started":
            if self._ubridge_hypervisor and self._ubridge_hypervisor.is_running():
                yield from self._stop_ubridge()
            yield from self._start_ubridge()
            for port_number in self._nios:
                if self._nios[port_number]:
                    try:
                        yield from self._add_ubridge_connection(self._nios[port_number], port_number)
                    except (UbridgeError, NodeError) as e:
                        self.status = "stopped"
                        raise e
            self.status = "started"

    @asyncio.coroutine
    def close(self):
        """
        Closes this cloud.
        """

        if not (yield from super().close()):
            return False

        for nio in self._nios.values():
            if nio and isinstance(nio, NIOUDP):
                self.manager.port_manager.release_udp_port(nio.lport, self._project)

        yield from self._stop_ubridge()
        log.info('Cloud "{name}" [{id}] has been closed'.format(name=self._name, id=self._id))

    @asyncio.coroutine
    def _is_wifi_adapter_osx(self, adapter_name):
        """
        Detects a Wifi adapter on Mac.
        """

        try:
            output = yield from gns3server.utils.asyncio.subprocess_check_output("networksetup", "-listallhardwareports")
<<<<<<< HEAD
        except (FileNotFoundError, subprocess.SubprocessError) as e:
            log.warning("Could not execute networksetup: {}".format(e))
=======
        except (OSError, subprocess.SubprocessError) as e:
            log.warn("Could not execute networksetup: {}".format(e))
>>>>>>> e4a6db8e
            return False

        is_wifi = False
        for line in output.splitlines():
            if is_wifi:
                if adapter_name == line.replace("Device: ", ""):
                    return True
                is_wifi = False
            else:
                if 'Wi-Fi' in line:
                    is_wifi = True
        return False

    @asyncio.coroutine
    def _add_ubridge_connection(self, nio, port_number):
        """
        Creates a connection in uBridge.

        :param nio: NIO instance
        :param port_number: port number
        """

        port_info = None
        for port in self._ports_mapping:
            if port["port_number"] == port_number:
                port_info = port
                break

        if not port_info:
            raise NodeError("Port {port_number} doesn't exist on cloud '{name}'".format(name=self.name,
                                                                                        port_number=port_number))

        bridge_name = "{}-{}".format(self._id, port_number)
        yield from self._ubridge_send("bridge create {name}".format(name=bridge_name))
        if not isinstance(nio, NIOUDP):
            raise NodeError("Source NIO is not UDP")
        yield from self._ubridge_send('bridge add_nio_udp {name} {lport} {rhost} {rport}'.format(name=bridge_name,
                                                                                                 lport=nio.lport,
                                                                                                 rhost=nio.rhost,
                                                                                                 rport=nio.rport))

        yield from self._ubridge_apply_filters(bridge_name, nio.filters)
        if port_info["type"] in ("ethernet", "tap"):

            if sys.platform.startswith("win"):
                yield from self._add_ubridge_ethernet_connection(bridge_name, port_info["interface"])

            else:

                if port_info["type"] == "ethernet":
                    network_interfaces = [interface["name"] for interface in self._interfaces()]
                    if not port_info["interface"] in network_interfaces:
                        raise NodeError("Interface '{}' could not be found on this system".format(port_info["interface"]))

                    if sys.platform.startswith("linux"):
                        yield from self._add_linux_ethernet(port_info, bridge_name)
                    elif sys.platform.startswith("darwin"):
                        yield from self._add_osx_ethernet(port_info, bridge_name)
                    else:
                        yield from self._add_windows_ethernet(port_info, bridge_name)

                elif port_info["type"] == "tap":
                    yield from self._ubridge_send('bridge add_nio_tap {name} "{interface}"'.format(name=bridge_name, interface=port_info["interface"]))

        elif port_info["type"] == "udp":
            yield from self._ubridge_send('bridge add_nio_udp {name} {lport} {rhost} {rport}'.format(name=bridge_name,
                                                                                                     lport=port_info["lport"],
                                                                                                     rhost=port_info["rhost"],
                                                                                                     rport=port_info["rport"]))

        if nio.capturing:
            yield from self._ubridge_send('bridge start_capture {name} "{pcap_file}"'.format(name=bridge_name,
                                                                                             pcap_file=nio.pcap_output_file))

        yield from self._ubridge_send('bridge start {name}'.format(name=bridge_name))

    @asyncio.coroutine
    def _add_linux_ethernet(self, port_info, bridge_name):
        """
        Connects an Ethernet interface on Linux using raw sockets.

        A TAP is used if the interface is a bridge
        """

        interface = port_info["interface"]
        if gns3server.utils.interfaces.is_interface_bridge(interface):

            network_interfaces = [interface["name"] for interface in self._interfaces()]
            i = 0
            while True:
                tap = "gns3tap{}-{}".format(i, port_info["port_number"])
                if tap not in network_interfaces:
                    break
                i += 1

            yield from self._ubridge_send('bridge add_nio_tap "{name}" "{interface}"'.format(name=bridge_name, interface=tap))
            yield from self._ubridge_send('brctl addif "{interface}" "{tap}"'.format(tap=tap, interface=interface))
        else:
            yield from self._ubridge_send('bridge add_nio_linux_raw {name} "{interface}"'.format(name=bridge_name, interface=interface))

    @asyncio.coroutine
    def _add_osx_ethernet(self, port_info, bridge_name):
        """
        Connects an Ethernet interface on OSX using libpcap.
        """

        # Wireless adapters are not well supported by the libpcap on OSX
        if (yield from self._is_wifi_adapter_osx(port_info["interface"])):
            raise NodeError("Connecting to a Wireless adapter is not supported on Mac OS")
        if port_info["interface"].startswith("vmnet"):
            # Use a special NIO to connect to VMware vmnet interfaces on OSX (libpcap doesn't support them)
            yield from self._ubridge_send('bridge add_nio_fusion_vmnet {name} "{interface}"'.format(name=bridge_name,
                                                                                                    interface=port_info["interface"]))
            return
        if not gns3server.utils.interfaces.has_netmask(port_info["interface"]):
            raise NodeError("Interface {} has no netmask, interface down?".format(port_info["interface"]))
        yield from self._ubridge_send('bridge add_nio_ethernet {name} "{interface}"'.format(name=bridge_name, interface=port_info["interface"]))

    @asyncio.coroutine
    def _add_windows_ethernet(self, port_info, bridge_name):
        """
        Connects an Ethernet interface on Windows.
        """

        if not gns3server.utils.interfaces.has_netmask(port_info["interface"]):
            raise NodeError("Interface {} has no netmask, interface down?".format(port_info["interface"]))
        yield from self._ubridge_send('bridge add_nio_ethernet {name} "{interface}"'.format(name=bridge_name, interface=port_info["interface"]))

    @asyncio.coroutine
    def add_nio(self, nio, port_number):
        """
        Adds a NIO as new port on this cloud.

        :param nio: NIO instance to add
        :param port_number: port to allocate for the NIO
        """

        if port_number in self._nios:
            raise NodeError("Port {} isn't free".format(port_number))

        log.info('Cloud "{name}" [{id}]: NIO {nio} bound to port {port}'.format(name=self._name,
                                                                                id=self._id,
                                                                                nio=nio,
                                                                                port=port_number))
        try:
            yield from self.start()
            yield from self._add_ubridge_connection(nio, port_number)
            self._nios[port_number] = nio
        except NodeError as e:
            self.project.emit("log.error", {"message": str(e)})
            yield from self._stop_ubridge()
            self.status = "stopped"
            self._nios[port_number] = nio
        # Cleanup stuff
        except UbridgeError as e:
            self.project.emit("log.error", {"message": str(e)})
            yield from self._stop_ubridge()
            self.status = "stopped"
            self._nios[port_number] = nio

    @asyncio.coroutine
    def update_nio(self, port_number, nio):
        """
        Update an nio on this node

        :param nio: NIO instance to add
        :param port_number: port to allocate for the NIO
        """

        bridge_name = "{}-{}".format(self._id, port_number)
        if self._ubridge_hypervisor and self._ubridge_hypervisor.is_running():
            yield from self._ubridge_apply_filters(bridge_name, nio.filters)

    @asyncio.coroutine
    def _delete_ubridge_connection(self, port_number):
        """
        Deletes a connection in uBridge.

        :param port_number: adapter number
        """

        bridge_name = "{}-{}".format(self._id, port_number)
        yield from self._ubridge_send("bridge delete {name}".format(name=bridge_name))

    @asyncio.coroutine
    def remove_nio(self, port_number):
        """
        Removes the specified NIO as member of cloud.

        :param port_number: allocated port number

        :returns: the NIO that was bound to the allocated port
        """

        if port_number not in self._nios:
            raise NodeError("Port {} is not allocated".format(port_number))

        nio = self._nios[port_number]
        if isinstance(nio, NIOUDP):
            self.manager.port_manager.release_udp_port(nio.lport, self._project)

        log.info('Cloud "{name}" [{id}]: NIO {nio} removed from port {port}'.format(name=self._name,
                                                                                    id=self._id,
                                                                                    nio=nio,
                                                                                    port=port_number))

        del self._nios[port_number]
        if self._ubridge_hypervisor and self._ubridge_hypervisor.is_running():
            yield from self._delete_ubridge_connection(port_number)
        yield from self.start()
        return nio

    @asyncio.coroutine
    def start_capture(self, port_number, output_file, data_link_type="DLT_EN10MB"):
        """
        Starts a packet capture.

        :param port_number: allocated port number
        :param output_file: PCAP destination file for the capture
        :param data_link_type: PCAP data link type (DLT_*), default is DLT_EN10MB
        """

        if not [port["port_number"] for port in self._ports_mapping if port_number == port["port_number"]]:
            raise NodeError("Port {port_number} doesn't exist on cloud '{name}'".format(name=self.name,
                                                                                        port_number=port_number))

        if port_number not in self._nios:
            raise NodeError("Port {} is not connected".format(port_number))

        nio = self._nios[port_number]

        if nio.capturing:
            raise NodeError("Packet capture is already activated on port {port_number}".format(port_number=port_number))
        nio.startPacketCapture(output_file)
        bridge_name = "{}-{}".format(self._id, port_number)
        yield from self._ubridge_send('bridge start_capture {name} "{output_file}"'.format(name=bridge_name,
                                                                                           output_file=output_file))
        log.info("Cloud '{name}' [{id}]: starting packet capture on port {port_number}".format(name=self.name,
                                                                                               id=self.id,
                                                                                               port_number=port_number))

    @asyncio.coroutine
    def stop_capture(self, port_number):
        """
        Stops a packet capture.

        :param port_number: allocated port number
        """

        if not [port["port_number"] for port in self._ports_mapping if port_number == port["port_number"]]:
            raise NodeError("Port {port_number} doesn't exist on cloud '{name}'".format(name=self.name,
                                                                                        port_number=port_number))

        if port_number not in self._nios:
            raise NodeError("Port {} is not connected".format(port_number))

        nio = self._nios[port_number]
        nio.stopPacketCapture()
        bridge_name = "{}-{}".format(self._id, port_number)
        yield from self._ubridge_send("bridge stop_capture {name}".format(name=bridge_name))

        log.info("Cloud'{name}' [{id}]: stopping packet capture on port {port_number}".format(name=self.name,
                                                                                              id=self.id,
                                                                                              port_number=port_number))<|MERGE_RESOLUTION|>--- conflicted
+++ resolved
@@ -259,13 +259,8 @@
 
         try:
             output = yield from gns3server.utils.asyncio.subprocess_check_output("networksetup", "-listallhardwareports")
-<<<<<<< HEAD
-        except (FileNotFoundError, subprocess.SubprocessError) as e:
+        except (OSError, subprocess.SubprocessError) as e:
             log.warning("Could not execute networksetup: {}".format(e))
-=======
-        except (OSError, subprocess.SubprocessError) as e:
-            log.warn("Could not execute networksetup: {}".format(e))
->>>>>>> e4a6db8e
             return False
 
         is_wifi = False
